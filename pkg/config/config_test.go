package config

import (
	"os"
	"path"
	"testing"

	"github.com/stretchr/testify/require"
)

func TestPythonPackagesAndRequirementsCantBeUsedTogether(t *testing.T) {
	config := &Config{
		Build: &Build{
			PythonVersion: "3.8",
			PythonPackages: []string{
				"replicate==1.0.0",
			},
			PythonRequirements: "requirements.txt",
		},
	}
	err := config.ValidateAndComplete("")
	require.Error(t, err)
	require.Contains(t, err.Error(), "Only one of python_packages or python_requirements can be set in your cog.yaml, not both")
}

func TestPythonRequirementsResolvesPythonPackagesAndCudaVersions(t *testing.T) {
	tmpDir := t.TempDir()
	err := os.WriteFile(path.Join(tmpDir, "requirements.txt"), []byte(`torch==1.7.1
torchvision==0.8.2
torchaudio==0.7.2
foo==1.0.0`), 0o644)
	require.NoError(t, err)

	config := &Config{
		Build: &Build{
			GPU:                true,
			PythonVersion:      "3.8",
			PythonRequirements: "requirements.txt",
		},
	}
	err = config.ValidateAndComplete(tmpDir)
	require.NoError(t, err)
	require.Equal(t, "11.0.3", config.Build.CUDA)
	require.Equal(t, "8", config.Build.CuDNN)

	requirements, err := config.PythonRequirementsForArch("", "")
	require.NoError(t, err)
	expected := `--find-links https://download.pytorch.org/whl/torch_stable.html
torch==1.7.1+cu110
torchvision==0.8.2+cu110
torchaudio==0.7.2
foo==1.0.0`
	require.Equal(t, expected, requirements)
}

func TestPythonRequirementsResolvesPythonPackagesAndCudaVersionsWithExtraIndexURL(t *testing.T) {
	tmpDir := t.TempDir()
	err := os.WriteFile(path.Join(tmpDir, "requirements.txt"), []byte(`torch==1.12.1
torchvision==0.13.1
torchaudio==0.12.1
foo==1.0.0`), 0o644)
	require.NoError(t, err)

	config := &Config{
		Build: &Build{
			GPU:                true,
			PythonVersion:      "3.8",
			PythonRequirements: "requirements.txt",
		},
	}
	err = config.ValidateAndComplete(tmpDir)
	require.NoError(t, err)
	require.Equal(t, "11.6.2", config.Build.CUDA)
	require.Equal(t, "8", config.Build.CuDNN)

	requirements, err := config.PythonRequirementsForArch("", "")
	require.NoError(t, err)
	expected := `--extra-index-url https://download.pytorch.org/whl/cu116
torch==1.12.1+cu116
torchvision==0.13.1+cu116
torchaudio==0.12.1
foo==1.0.0`
	require.Equal(t, expected, requirements)
}

func TestPythonRequirementsWorksWithLinesCogCannotParse(t *testing.T) {
	tmpDir := t.TempDir()
	err := os.WriteFile(path.Join(tmpDir, "requirements.txt"), []byte(`foo==1.0.0
# a torch which already has a version
torch==1.7.1+cu110
# complex requirements
fastapi>=0.6,<1
flask>0.4
# comments!
# blank lines!

# arguments
-f http://example.com`), 0o644)
	require.NoError(t, err)

	config := &Config{
		Build: &Build{
			GPU:                true,
			PythonVersion:      "3.8",
			PythonRequirements: "requirements.txt",
		},
	}
	err = config.ValidateAndComplete(tmpDir)
	require.NoError(t, err)

	requirements, err := config.PythonRequirementsForArch("", "")
	require.NoError(t, err)
	expected := `foo==1.0.0
# a torch which already has a version
torch==1.7.1+cu110
# complex requirements
fastapi>=0.6,<1
flask>0.4
# comments!
# blank lines!

# arguments
-f http://example.com`
	require.Equal(t, expected, requirements)

}

func TestValidateAndCompleteCUDAForAllTF(t *testing.T) {
	for _, compat := range TFCompatibilityMatrix {
		config := &Config{
			Build: &Build{
				GPU:           true,
				PythonVersion: "3.8",
				PythonPackages: []string{
					"tensorflow==" + compat.TF,
				},
			},
		}

<<<<<<< HEAD
		err := config.ValidateAndCompleteCUDA()
=======
		err := config.ValidateAndComplete("")
>>>>>>> be661dcf
		require.NoError(t, err)
		require.Equal(t, compat.CUDA, config.Build.CUDA)
		require.Equal(t, compat.CuDNN, config.Build.CuDNN)
	}
}

func TestValidateAndCompleteCUDAForAllTorch(t *testing.T) {
	// test that all torch versions fill out cuda
	for _, compat := range TorchCompatibilityMatrix {
		config := &Config{
			Build: &Build{
				GPU:           true,
				PythonVersion: "3.8",
				PythonPackages: []string{
					"torch==" + compat.TorchVersion(),
				},
			},
		}

<<<<<<< HEAD
		err := config.ValidateAndCompleteCUDA()
=======
		err := config.ValidateAndComplete("")
>>>>>>> be661dcf
		require.NoError(t, err)
		require.NotEqual(t, "", config.Build.CUDA)
		require.NotEqual(t, "", config.Build.CuDNN)
	}

	// test correctness for a subset
	for _, tt := range []struct {
		torch string
		cuda  string
		cuDNN string
	}{
		{"1.8.0", "11.1.1", "8"},
		{"1.7.0", "11.0.3", "8"},
		{"1.5.1", "10.2", "8"},
	} {
		config := &Config{
			Build: &Build{
				GPU:           true,
				PythonVersion: "3.8",
				PythonPackages: []string{
					"torch==" + tt.torch,
				},
			},
		}
<<<<<<< HEAD
		err := config.ValidateAndCompleteCUDA()
=======
		err := config.ValidateAndComplete("")
>>>>>>> be661dcf
		require.NoError(t, err)
		require.Equal(t, tt.cuda, config.Build.CUDA)
		require.Equal(t, tt.cuDNN, config.Build.CuDNN)
	}
}

func TestUnsupportedTorch(t *testing.T) {
	// Ensure version is not known by Cog
	cudas, err := cudasFromTorch("0.4.1")
	require.NoError(t, err)
	require.Empty(t, cudas)

	// Unknown versions require cuda
	config := &Config{
		Build: &Build{
			GPU:           true,
			PythonVersion: "3.8",
			PythonPackages: []string{
				"torch==0.4.1",
			},
		},
	}
<<<<<<< HEAD
	err = config.ValidateAndCompleteCUDA()
=======
	err = config.ValidateAndComplete("")
>>>>>>> be661dcf
	require.Error(t, err)
	require.Contains(t, err.Error(), "Cog doesn't know what CUDA version is compatible with torch==0.4.1.")

	config = &Config{
		Build: &Build{
			GPU:           true,
			CUDA:          "9.1",
			PythonVersion: "3.8",
			PythonPackages: []string{
				"torch==0.4.1",
			},
		},
	}
<<<<<<< HEAD
	err = config.ValidateAndCompleteCUDA()
=======
	err = config.ValidateAndComplete("")
>>>>>>> be661dcf
	require.NoError(t, err)
	require.Equal(t, "9.1", config.Build.CUDA)
	require.Equal(t, "7", config.Build.CuDNN)

}

func TestUnsupportedTensorflow(t *testing.T) {
	// Ensure version is not known by Cog
	cuda, cudnn, err := cudaFromTF("0.4.1")
	require.NoError(t, err)
	require.Equal(t, cuda, "")
	require.Equal(t, cudnn, "")

	// Unknown versions require cuda
	config := &Config{
		Build: &Build{
			GPU:           true,
			PythonVersion: "3.8",
			PythonPackages: []string{
				"tensorflow==0.4.1",
			},
		},
	}
<<<<<<< HEAD
	err = config.ValidateAndCompleteCUDA()
=======
	err = config.ValidateAndComplete("")
>>>>>>> be661dcf
	require.Error(t, err)
	require.Contains(t, err.Error(), "Cog doesn't know what CUDA version is compatible with tensorflow==0.4.1.")

	config = &Config{
		Build: &Build{
			GPU:           true,
			CUDA:          "9.1",
			PythonVersion: "3.8",
			PythonPackages: []string{
				"tensorflow==0.4.1",
			},
		},
	}
<<<<<<< HEAD
	err = config.ValidateAndCompleteCUDA()
=======
	err = config.ValidateAndComplete("")
>>>>>>> be661dcf
	require.NoError(t, err)
	require.Equal(t, "9.1", config.Build.CUDA)
	require.Equal(t, "7", config.Build.CuDNN)
}

func TestPythonPackagesForArchTorchGPU(t *testing.T) {
	config := &Config{
		Build: &Build{
			GPU:           true,
			PythonVersion: "3.8",
			PythonPackages: []string{
				"torch==1.7.1",
				"torchvision==0.8.2",
				"torchaudio==0.7.2",
				"foo==1.0.0",
			},
			CUDA: "10.1",
		},
	}
<<<<<<< HEAD
	err := config.ValidateAndCompleteCUDA()
=======
	err := config.ValidateAndComplete("")
>>>>>>> be661dcf
	require.NoError(t, err)
	require.Equal(t, "10.1", config.Build.CUDA)
	require.Equal(t, "8", config.Build.CuDNN)

	requirements, err := config.PythonRequirementsForArch("", "")
	require.NoError(t, err)
	expected := `--find-links https://download.pytorch.org/whl/torch_stable.html
torch==1.7.1+cu101
torchvision==0.8.2+cu101
torchaudio==0.7.2
foo==1.0.0`
	require.Equal(t, expected, requirements)
}

func TestPythonPackagesForArchTorchCPU(t *testing.T) {
	config := &Config{
		Build: &Build{
			GPU:           false,
			PythonVersion: "3.8",
			PythonPackages: []string{
				"torch==1.7.1",
				"torchvision==0.8.2",
				"torchaudio==0.7.2",
				"foo==1.0.0",
			},
			CUDA: "10.1",
		},
	}
<<<<<<< HEAD
	err := config.ValidateAndCompleteCUDA()
=======
	err := config.ValidateAndComplete("")
>>>>>>> be661dcf
	require.NoError(t, err)

	requirements, err := config.PythonRequirementsForArch("", "")
	require.NoError(t, err)
	expected := `--find-links https://download.pytorch.org/whl/torch_stable.html
torch==1.7.1+cpu
torchvision==0.8.2+cpu
torchaudio==0.7.2
foo==1.0.0`
	require.Equal(t, expected, requirements)
}

func TestPythonPackagesForArchTensorflowGPU(t *testing.T) {
	config := &Config{
		Build: &Build{
			GPU:           true,
			PythonVersion: "3.8",
			PythonPackages: []string{
				"tensorflow==1.15.0",
				"foo==1.0.0",
			},
			CUDA: "10.0",
		},
	}
<<<<<<< HEAD
	err := config.ValidateAndCompleteCUDA()
=======
	err := config.ValidateAndComplete("")
>>>>>>> be661dcf
	require.NoError(t, err)
	require.Equal(t, "10.0", config.Build.CUDA)
	require.Equal(t, "7", config.Build.CuDNN)

	requirements, err := config.PythonRequirementsForArch("", "")
	require.NoError(t, err)
	expected := `tensorflow_gpu==1.15.0
foo==1.0.0`
	require.Equal(t, expected, requirements)
}

func TestCUDABaseImageTag(t *testing.T) {
	config := &Config{
		Build: &Build{
			GPU:           true,
			PythonVersion: "3.8",
			PythonPackages: []string{
				"tensorflow==1.13.1",
			},
		},
	}

<<<<<<< HEAD
	err := config.ValidateAndCompleteCUDA()
=======
	err := config.ValidateAndComplete("")
>>>>>>> be661dcf
	require.NoError(t, err)

	imageTag, err := config.CUDABaseImageTag()
	require.NoError(t, err)
	require.Equal(t, "nvidia/cuda:10.0-cudnn7-devel-ubuntu18.04", imageTag)
}

func TestBlankBuild(t *testing.T) {
	// Naively, this turns into nil, so make sure it's a real build object
	config, err := FromYAML([]byte(`build:`))
	require.NoError(t, err)
	require.NotNil(t, config.Build)
	require.Equal(t, false, config.Build.GPU)

}<|MERGE_RESOLUTION|>--- conflicted
+++ resolved
@@ -137,11 +137,7 @@
 			},
 		}
 
-<<<<<<< HEAD
-		err := config.ValidateAndCompleteCUDA()
-=======
 		err := config.ValidateAndComplete("")
->>>>>>> be661dcf
 		require.NoError(t, err)
 		require.Equal(t, compat.CUDA, config.Build.CUDA)
 		require.Equal(t, compat.CuDNN, config.Build.CuDNN)
@@ -161,11 +157,7 @@
 			},
 		}
 
-<<<<<<< HEAD
-		err := config.ValidateAndCompleteCUDA()
-=======
 		err := config.ValidateAndComplete("")
->>>>>>> be661dcf
 		require.NoError(t, err)
 		require.NotEqual(t, "", config.Build.CUDA)
 		require.NotEqual(t, "", config.Build.CuDNN)
@@ -190,11 +182,7 @@
 				},
 			},
 		}
-<<<<<<< HEAD
-		err := config.ValidateAndCompleteCUDA()
-=======
 		err := config.ValidateAndComplete("")
->>>>>>> be661dcf
 		require.NoError(t, err)
 		require.Equal(t, tt.cuda, config.Build.CUDA)
 		require.Equal(t, tt.cuDNN, config.Build.CuDNN)
@@ -217,11 +205,7 @@
 			},
 		},
 	}
-<<<<<<< HEAD
-	err = config.ValidateAndCompleteCUDA()
-=======
 	err = config.ValidateAndComplete("")
->>>>>>> be661dcf
 	require.Error(t, err)
 	require.Contains(t, err.Error(), "Cog doesn't know what CUDA version is compatible with torch==0.4.1.")
 
@@ -235,11 +219,7 @@
 			},
 		},
 	}
-<<<<<<< HEAD
-	err = config.ValidateAndCompleteCUDA()
-=======
 	err = config.ValidateAndComplete("")
->>>>>>> be661dcf
 	require.NoError(t, err)
 	require.Equal(t, "9.1", config.Build.CUDA)
 	require.Equal(t, "7", config.Build.CuDNN)
@@ -263,11 +243,7 @@
 			},
 		},
 	}
-<<<<<<< HEAD
-	err = config.ValidateAndCompleteCUDA()
-=======
 	err = config.ValidateAndComplete("")
->>>>>>> be661dcf
 	require.Error(t, err)
 	require.Contains(t, err.Error(), "Cog doesn't know what CUDA version is compatible with tensorflow==0.4.1.")
 
@@ -281,11 +257,7 @@
 			},
 		},
 	}
-<<<<<<< HEAD
-	err = config.ValidateAndCompleteCUDA()
-=======
 	err = config.ValidateAndComplete("")
->>>>>>> be661dcf
 	require.NoError(t, err)
 	require.Equal(t, "9.1", config.Build.CUDA)
 	require.Equal(t, "7", config.Build.CuDNN)
@@ -305,11 +277,7 @@
 			CUDA: "10.1",
 		},
 	}
-<<<<<<< HEAD
-	err := config.ValidateAndCompleteCUDA()
-=======
-	err := config.ValidateAndComplete("")
->>>>>>> be661dcf
+	err := config.ValidateAndComplete("")
 	require.NoError(t, err)
 	require.Equal(t, "10.1", config.Build.CUDA)
 	require.Equal(t, "8", config.Build.CuDNN)
@@ -338,11 +306,7 @@
 			CUDA: "10.1",
 		},
 	}
-<<<<<<< HEAD
-	err := config.ValidateAndCompleteCUDA()
-=======
-	err := config.ValidateAndComplete("")
->>>>>>> be661dcf
+	err := config.ValidateAndComplete("")
 	require.NoError(t, err)
 
 	requirements, err := config.PythonRequirementsForArch("", "")
@@ -367,11 +331,7 @@
 			CUDA: "10.0",
 		},
 	}
-<<<<<<< HEAD
-	err := config.ValidateAndCompleteCUDA()
-=======
-	err := config.ValidateAndComplete("")
->>>>>>> be661dcf
+	err := config.ValidateAndComplete("")
 	require.NoError(t, err)
 	require.Equal(t, "10.0", config.Build.CUDA)
 	require.Equal(t, "7", config.Build.CuDNN)
@@ -394,11 +354,7 @@
 		},
 	}
 
-<<<<<<< HEAD
-	err := config.ValidateAndCompleteCUDA()
-=======
-	err := config.ValidateAndComplete("")
->>>>>>> be661dcf
+	err := config.ValidateAndComplete("")
 	require.NoError(t, err)
 
 	imageTag, err := config.CUDABaseImageTag()
