[
  {
<<<<<<< HEAD
=======
    "Torch": "2.7.1+cpu",
    "Torchvision": "0.22.1",
    "Torchaudio": "2.7.1",
    "FindLinks": "",
    "ExtraIndexURL": "https://download.pytorch.org/whl/cpu/",
    "CUDA": null,
    "Pythons": [
      "3.10",
      "3.11",
      "3.12",
      "3.13",
      "3.9"
    ]
  },
  {
    "Torch": "2.7.1+cu118",
    "Torchvision": "0.22.1",
    "Torchaudio": "2.7.1",
    "FindLinks": "",
    "ExtraIndexURL": "https://download.pytorch.org/whl/cu118/",
    "CUDA": "11.8",
    "Pythons": [
      "3.10",
      "3.11",
      "3.12",
      "3.13",
      "3.9"
    ]
  },
  {
    "Torch": "2.7.1+cu126",
    "Torchvision": "0.22.1",
    "Torchaudio": "2.7.1",
    "FindLinks": "",
    "ExtraIndexURL": "https://download.pytorch.org/whl/cu126/",
    "CUDA": "12.6",
    "Pythons": [
      "3.10",
      "3.11",
      "3.12",
      "3.13",
      "3.9",
      "3.11"
    ]
  },
  {
>>>>>>> 79ce1577
    "Torch": "2.7.1+cu128",
    "Torchvision": "0.22.1",
    "Torchaudio": "2.7.1",
    "FindLinks": "",
    "ExtraIndexURL": "https://download.pytorch.org/whl/cu128/",
    "CUDA": "12.8",
    "Pythons": [
<<<<<<< HEAD
      "3.10",
      "3.11",
      "3.12",
      "3.13",
      "3.9"
    ]
  },
  {
    "Torch": "2.7.1+cpu",
    "Torchvision": "0.22.1",
    "Torchaudio": "2.7.1",
    "FindLinks": "",
    "ExtraIndexURL": "https://download.pytorch.org/whl/cpu",
    "CUDA": null,
    "Pythons": [
      "3.10",
      "3.11",
      "3.12",
      "3.13",
      "3.9"
    ]
  },
  {
    "Torch": "2.7.1+cu118",
    "Torchvision": "0.22.1",
    "Torchaudio": "2.7.1",
    "FindLinks": "",
    "ExtraIndexURL": "https://download.pytorch.org/whl/cu118",
    "CUDA": "11.8",
    "Pythons": [
      "3.10",
      "3.11",
      "3.12",
      "3.13",
      "3.9"
    ]
  },
  {
    "Torch": "2.7.1+cu126",
    "Torchvision": "0.22.1",
    "Torchaudio": "2.7.1",
    "FindLinks": "",
    "ExtraIndexURL": "https://download.pytorch.org/whl/cu126",
    "CUDA": "12.6",
    "Pythons": [
=======
>>>>>>> 79ce1577
      "3.10",
      "3.11",
      "3.12",
      "3.13",
<<<<<<< HEAD
      "3.9",
      "3.11"
=======
      "3.9"
>>>>>>> 79ce1577
    ]
  },
  {
    "Torch": "2.6.0",
    "Torchvision": "0.21.0",
    "Torchaudio": "2.6.0",
    "FindLinks": "",
    "ExtraIndexURL": "https://download.pytorch.org/whl/cu118",
    "CUDA": "11.8",
    "Pythons": [
      "3.8",
      "3.9",
      "3.10",
      "3.11",
      "3.12",
      "3.13"
    ]
  },
  {
    "Torch": "2.6.0",
    "Torchvision": "0.21.0",
    "Torchaudio": "2.6.0",
    "FindLinks": "",
    "ExtraIndexURL": "https://download.pytorch.org/whl/cu124",
    "CUDA": "12.4",
    "Pythons": [
      "3.8",
      "3.9",
      "3.10",
      "3.11",
      "3.12",
      "3.13"
    ]
  },
  {
    "Torch": "2.6.0",
    "Torchvision": "0.21.0",
    "Torchaudio": "2.6.0",
    "FindLinks": "",
    "ExtraIndexURL": "https://download.pytorch.org/whl/cu126",
    "CUDA": "12.6",
    "Pythons": [
      "3.8",
      "3.9",
      "3.10",
      "3.11",
      "3.12",
      "3.13"
    ]
  },
  {
    "Torch": "2.6.0",
    "Torchvision": "0.21.0",
    "Torchaudio": "2.6.0",
    "FindLinks": "",
    "ExtraIndexURL": "https://download.pytorch.org/whl/cpu",
    "CUDA": null,
    "Pythons": [
      "3.8",
      "3.9",
      "3.10",
      "3.11",
      "3.12",
      "3.13"
    ]
  },
  {
    "Torch": "2.5.1",
    "Torchvision": "0.20.1",
    "Torchaudio": "2.5.1",
    "FindLinks": "",
    "ExtraIndexURL": "https://download.pytorch.org/whl/cu118",
    "CUDA": "11.8",
    "Pythons": [
      "3.8",
      "3.9",
      "3.10",
      "3.11",
      "3.12",
      "3.13"
    ]
  },
  {
    "Torch": "2.5.1",
    "Torchvision": "0.20.1",
    "Torchaudio": "2.5.1",
    "FindLinks": "",
    "ExtraIndexURL": "https://download.pytorch.org/whl/cu121",
    "CUDA": "12.1",
    "Pythons": [
      "3.8",
      "3.9",
      "3.10",
      "3.11",
      "3.12",
      "3.13"
    ]
  },
  {
    "Torch": "2.5.1",
    "Torchvision": "0.20.1",
    "Torchaudio": "2.5.1",
    "FindLinks": "",
    "ExtraIndexURL": "https://download.pytorch.org/whl/cu124",
    "CUDA": "12.4",
    "Pythons": [
      "3.8",
      "3.9",
      "3.10",
      "3.11",
      "3.12",
      "3.13"
    ]
  },
  {
    "Torch": "2.5.1",
    "Torchvision": "0.20.1",
    "Torchaudio": "2.5.1",
    "FindLinks": "",
    "ExtraIndexURL": "https://download.pytorch.org/whl/cpu",
    "CUDA": null,
    "Pythons": [
      "3.8",
      "3.9",
      "3.10",
      "3.11",
      "3.12",
      "3.13"
    ]
  },
  {
    "Torch": "2.5.0",
    "Torchvision": "0.20.0",
    "Torchaudio": "2.5.0",
    "FindLinks": "",
    "ExtraIndexURL": "https://download.pytorch.org/whl/cu118",
    "CUDA": "11.8",
    "Pythons": [
      "3.8",
      "3.9",
      "3.10",
      "3.11",
      "3.12",
      "3.13"
    ]
  },
  {
    "Torch": "2.5.0",
    "Torchvision": "0.20.0",
    "Torchaudio": "2.5.0",
    "FindLinks": "",
    "ExtraIndexURL": "https://download.pytorch.org/whl/cu121",
    "CUDA": "12.1",
    "Pythons": [
      "3.8",
      "3.9",
      "3.10",
      "3.11",
      "3.12",
      "3.13"
    ]
  },
  {
    "Torch": "2.5.0",
    "Torchvision": "0.20.0",
    "Torchaudio": "2.5.0",
    "FindLinks": "",
    "ExtraIndexURL": "https://download.pytorch.org/whl/cu124",
    "CUDA": "12.4",
    "Pythons": [
      "3.8",
      "3.9",
      "3.10",
      "3.11",
      "3.12",
      "3.13"
    ]
  },
  {
    "Torch": "2.5.0",
    "Torchvision": "0.20.0",
    "Torchaudio": "2.5.0",
    "FindLinks": "",
    "ExtraIndexURL": "https://download.pytorch.org/whl/cpu",
    "CUDA": null,
    "Pythons": [
      "3.8",
      "3.9",
      "3.10",
      "3.11",
      "3.12",
      "3.13"
    ]
  },
  {
    "Torch": "2.4.1",
    "Torchvision": "0.19.1",
    "Torchaudio": "2.4.1",
    "FindLinks": "",
    "ExtraIndexURL": "https://download.pytorch.org/whl/cu118",
    "CUDA": "11.8",
    "Pythons": [
      "3.8",
      "3.9",
      "3.10",
      "3.11",
      "3.12",
      "3.13"
    ]
  },
  {
    "Torch": "2.4.1",
    "Torchvision": "0.19.1",
    "Torchaudio": "2.4.1",
    "FindLinks": "",
    "ExtraIndexURL": "https://download.pytorch.org/whl/cu121",
    "CUDA": "12.1",
    "Pythons": [
      "3.8",
      "3.9",
      "3.10",
      "3.11",
      "3.12",
      "3.13"
    ]
  },
  {
    "Torch": "2.4.1",
    "Torchvision": "0.19.1",
    "Torchaudio": "2.4.1",
    "FindLinks": "",
    "ExtraIndexURL": "https://download.pytorch.org/whl/cu124",
    "CUDA": "12.4",
    "Pythons": [
      "3.8",
      "3.9",
      "3.10",
      "3.11",
      "3.12",
      "3.13"
    ]
  },
  {
    "Torch": "2.4.1",
    "Torchvision": "0.19.1",
    "Torchaudio": "2.4.1",
    "FindLinks": "",
    "ExtraIndexURL": "https://download.pytorch.org/whl/cpu",
    "CUDA": null,
    "Pythons": [
      "3.8",
      "3.9",
      "3.10",
      "3.11",
      "3.12",
      "3.13"
    ]
  },
  {
    "Torch": "2.4.0",
    "Torchvision": "0.19.0",
    "Torchaudio": "2.4.0",
    "FindLinks": "",
    "ExtraIndexURL": "https://download.pytorch.org/whl/cu118",
    "CUDA": "11.8",
    "Pythons": [
      "3.8",
      "3.9",
      "3.10",
      "3.11",
      "3.12",
      "3.13"
    ]
  },
  {
    "Torch": "2.4.0",
    "Torchvision": "0.19.0",
    "Torchaudio": "2.4.0",
    "FindLinks": "",
    "ExtraIndexURL": "https://download.pytorch.org/whl/cu121",
    "CUDA": "12.1",
    "Pythons": [
      "3.8",
      "3.9",
      "3.10",
      "3.11",
      "3.12",
      "3.13"
    ]
  },
  {
    "Torch": "2.4.0",
    "Torchvision": "0.19.0",
    "Torchaudio": "2.4.0",
    "FindLinks": "",
    "ExtraIndexURL": "https://download.pytorch.org/whl/cu124",
    "CUDA": "12.4",
    "Pythons": [
      "3.8",
      "3.9",
      "3.10",
      "3.11",
      "3.12",
      "3.13"
    ]
  },
  {
    "Torch": "2.4.0",
    "Torchvision": "0.19.0",
    "Torchaudio": "2.4.0",
    "FindLinks": "",
    "ExtraIndexURL": "https://download.pytorch.org/whl/cpu",
    "CUDA": null,
    "Pythons": [
      "3.8",
      "3.9",
      "3.10",
      "3.11",
      "3.12",
      "3.13"
    ]
  },
  {
    "Torch": "2.3.1",
    "Torchvision": "0.18.1",
    "Torchaudio": "2.3.1",
    "FindLinks": "",
    "ExtraIndexURL": "https://download.pytorch.org/whl/cu118",
    "CUDA": "11.8",
    "Pythons": [
      "3.8",
      "3.9",
      "3.10",
      "3.11",
      "3.12",
      "3.13"
    ]
  },
  {
    "Torch": "2.3.1",
    "Torchvision": "0.18.1",
    "Torchaudio": "2.3.1",
    "FindLinks": "",
    "ExtraIndexURL": "https://download.pytorch.org/whl/cu121",
    "CUDA": "12.1",
    "Pythons": [
      "3.8",
      "3.9",
      "3.10",
      "3.11",
      "3.12",
      "3.13"
    ]
  },
  {
    "Torch": "2.3.1",
    "Torchvision": "0.18.1",
    "Torchaudio": "2.3.1",
    "FindLinks": "",
    "ExtraIndexURL": "https://download.pytorch.org/whl/cpu",
    "CUDA": null,
    "Pythons": [
      "3.8",
      "3.9",
      "3.10",
      "3.11",
      "3.12",
      "3.13"
    ]
  },
  {
    "Torch": "2.3.0",
    "Torchvision": "0.18.0",
    "Torchaudio": "2.3.0",
    "FindLinks": "",
    "ExtraIndexURL": "https://download.pytorch.org/whl/cu118",
    "CUDA": "11.8",
    "Pythons": [
      "3.8",
      "3.9",
      "3.10",
      "3.11",
      "3.12",
      "3.13"
    ]
  },
  {
    "Torch": "2.3.0",
    "Torchvision": "0.18.0",
    "Torchaudio": "2.3.0",
    "FindLinks": "",
    "ExtraIndexURL": "https://download.pytorch.org/whl/cu121",
    "CUDA": "12.1",
    "Pythons": [
      "3.8",
      "3.9",
      "3.10",
      "3.11",
      "3.12",
      "3.13"
    ]
  },
  {
    "Torch": "2.3.0",
    "Torchvision": "0.18.0",
    "Torchaudio": "2.3.0",
    "FindLinks": "",
    "ExtraIndexURL": "https://download.pytorch.org/whl/cpu",
    "CUDA": null,
    "Pythons": [
      "3.8",
      "3.9",
      "3.10",
      "3.11",
      "3.12",
      "3.13"
    ]
  },
  {
    "Torch": "2.2.2",
    "Torchvision": "0.17.2",
    "Torchaudio": "2.2.2",
    "FindLinks": "",
    "ExtraIndexURL": "https://download.pytorch.org/whl/cu118",
    "CUDA": "11.8",
    "Pythons": [
      "3.8",
      "3.9",
      "3.10",
      "3.11",
      "3.12",
      "3.13"
    ]
  },
  {
    "Torch": "2.2.2",
    "Torchvision": "0.17.2",
    "Torchaudio": "2.2.2",
    "FindLinks": "",
    "ExtraIndexURL": "https://download.pytorch.org/whl/cu121",
    "CUDA": "12.1",
    "Pythons": [
      "3.8",
      "3.9",
      "3.10",
      "3.11",
      "3.12",
      "3.13"
    ]
  },
  {
    "Torch": "2.2.2",
    "Torchvision": "0.17.2",
    "Torchaudio": "2.2.2",
    "FindLinks": "",
    "ExtraIndexURL": "https://download.pytorch.org/whl/cpu",
    "CUDA": null,
    "Pythons": [
      "3.8",
      "3.9",
      "3.10",
      "3.11",
      "3.12",
      "3.13"
    ]
  },
  {
    "Torch": "2.2.1",
    "Torchvision": "0.17.1",
    "Torchaudio": "2.2.1",
    "FindLinks": "",
    "ExtraIndexURL": "https://download.pytorch.org/whl/cu118",
    "CUDA": "11.8",
    "Pythons": [
      "3.8",
      "3.9",
      "3.10",
      "3.11",
      "3.12",
      "3.13"
    ]
  },
  {
    "Torch": "2.2.1",
    "Torchvision": "0.17.1",
    "Torchaudio": "2.2.1",
    "FindLinks": "",
    "ExtraIndexURL": "https://download.pytorch.org/whl/cu121",
    "CUDA": "12.1",
    "Pythons": [
      "3.8",
      "3.9",
      "3.10",
      "3.11",
      "3.12",
      "3.13"
    ]
  },
  {
    "Torch": "2.2.1",
    "Torchvision": "0.17.1",
    "Torchaudio": "2.2.1",
    "FindLinks": "",
    "ExtraIndexURL": "https://download.pytorch.org/whl/cpu",
    "CUDA": null,
    "Pythons": [
      "3.8",
      "3.9",
      "3.10",
      "3.11",
      "3.12",
      "3.13"
    ]
  },
  {
    "Torch": "2.2.0",
    "Torchvision": "0.17.0",
    "Torchaudio": "2.2.0",
    "FindLinks": "",
    "ExtraIndexURL": "https://download.pytorch.org/whl/cu118",
    "CUDA": "11.8",
    "Pythons": [
      "3.8",
      "3.9",
      "3.10",
      "3.11",
      "3.12",
      "3.13"
    ]
  },
  {
    "Torch": "2.2.0",
    "Torchvision": "0.17.0",
    "Torchaudio": "2.2.0",
    "FindLinks": "",
    "ExtraIndexURL": "https://download.pytorch.org/whl/cu121",
    "CUDA": "12.1",
    "Pythons": [
      "3.8",
      "3.9",
      "3.10",
      "3.11",
      "3.12",
      "3.13"
    ]
  },
  {
    "Torch": "2.2.0",
    "Torchvision": "0.17.0",
    "Torchaudio": "2.2.0",
    "FindLinks": "",
    "ExtraIndexURL": "https://download.pytorch.org/whl/cpu",
    "CUDA": null,
    "Pythons": [
      "3.8",
      "3.9",
      "3.10",
      "3.11",
      "3.12",
      "3.13"
    ]
  },
  {
    "Torch": "2.1.2",
    "Torchvision": "0.16.2",
    "Torchaudio": "2.1.2",
    "FindLinks": "",
    "ExtraIndexURL": "https://download.pytorch.org/whl/cu118",
    "CUDA": "11.8",
    "Pythons": [
      "3.8",
      "3.9",
      "3.10",
      "3.11",
      "3.12",
      "3.13"
    ]
  },
  {
    "Torch": "2.1.2",
    "Torchvision": "0.16.2",
    "Torchaudio": "2.1.2",
    "FindLinks": "",
    "ExtraIndexURL": "https://download.pytorch.org/whl/cu121",
    "CUDA": "12.1",
    "Pythons": [
      "3.8",
      "3.9",
      "3.10",
      "3.11",
      "3.12",
      "3.13"
    ]
  },
  {
    "Torch": "2.1.2",
    "Torchvision": "0.16.2",
    "Torchaudio": "2.1.2",
    "FindLinks": "",
    "ExtraIndexURL": "https://download.pytorch.org/whl/cpu",
    "CUDA": null,
    "Pythons": [
      "3.8",
      "3.9",
      "3.10",
      "3.11",
      "3.12",
      "3.13"
    ]
  },
  {
    "Torch": "2.1.1",
    "Torchvision": "0.16.1",
    "Torchaudio": "2.1.1",
    "FindLinks": "",
    "ExtraIndexURL": "https://download.pytorch.org/whl/cu118",
    "CUDA": "11.8",
    "Pythons": [
      "3.8",
      "3.9",
      "3.10",
      "3.11",
      "3.12",
      "3.13"
    ]
  },
  {
    "Torch": "2.1.1",
    "Torchvision": "0.16.1",
    "Torchaudio": "2.1.1",
    "FindLinks": "",
    "ExtraIndexURL": "https://download.pytorch.org/whl/cu121",
    "CUDA": "12.1",
    "Pythons": [
      "3.8",
      "3.9",
      "3.10",
      "3.11",
      "3.12",
      "3.13"
    ]
  },
  {
    "Torch": "2.1.1",
    "Torchvision": "0.16.1",
    "Torchaudio": "2.1.1",
    "FindLinks": "",
    "ExtraIndexURL": "https://download.pytorch.org/whl/cpu",
    "CUDA": null,
    "Pythons": [
      "3.8",
      "3.9",
      "3.10",
      "3.11",
      "3.12",
      "3.13"
    ]
  },
  {
    "Torch": "2.1.0",
    "Torchvision": "0.16.0",
    "Torchaudio": "2.1.0",
    "FindLinks": "",
    "ExtraIndexURL": "https://download.pytorch.org/whl/cu118",
    "CUDA": "11.8",
    "Pythons": [
      "3.8",
      "3.9",
      "3.10",
      "3.11",
      "3.12",
      "3.13"
    ]
  },
  {
    "Torch": "2.1.0",
    "Torchvision": "0.16.0",
    "Torchaudio": "2.1.0",
    "FindLinks": "",
    "ExtraIndexURL": "https://download.pytorch.org/whl/cu121",
    "CUDA": "12.1",
    "Pythons": [
      "3.8",
      "3.9",
      "3.10",
      "3.11",
      "3.12",
      "3.13"
    ]
  },
  {
    "Torch": "2.1.0",
    "Torchvision": "0.16.0",
    "Torchaudio": "2.1.0",
    "FindLinks": "",
    "ExtraIndexURL": "https://download.pytorch.org/whl/cpu",
    "CUDA": null,
    "Pythons": [
      "3.8",
      "3.9",
      "3.10",
      "3.11",
      "3.12",
      "3.13"
    ]
  },
  {
    "Torch": "2.0.1",
    "Torchvision": "0.15.2",
    "Torchaudio": "2.0.2",
    "FindLinks": "",
    "ExtraIndexURL": "",
    "CUDA": "11.7",
    "Pythons": [
      "3.8",
      "3.9",
      "3.10",
      "3.11",
      "3.12",
      "3.13"
    ]
  },
  {
    "Torch": "2.0.1",
    "Torchvision": "0.15.2",
    "Torchaudio": "2.0.2",
    "FindLinks": "",
    "ExtraIndexURL": "https://download.pytorch.org/whl/cu118",
    "CUDA": "11.8",
    "Pythons": [
      "3.8",
      "3.9",
      "3.10",
      "3.11",
      "3.12",
      "3.13"
    ]
  },
  {
    "Torch": "2.0.1",
    "Torchvision": "0.15.2",
    "Torchaudio": "2.0.2",
    "FindLinks": "",
    "ExtraIndexURL": "https://download.pytorch.org/whl/cpu",
    "CUDA": null,
    "Pythons": [
      "3.8",
      "3.9",
      "3.10",
      "3.11",
      "3.12",
      "3.13"
    ]
  },
  {
    "Torch": "2.0.0",
    "Torchvision": "0.15.1",
    "Torchaudio": "2.0.1",
    "FindLinks": "",
    "ExtraIndexURL": "",
    "CUDA": "11.7",
    "Pythons": [
      "3.8",
      "3.9",
      "3.10",
      "3.11",
      "3.12",
      "3.13"
    ]
  },
  {
    "Torch": "2.0.0",
    "Torchvision": "0.15.1",
    "Torchaudio": "2.0.1",
    "FindLinks": "",
    "ExtraIndexURL": "https://download.pytorch.org/whl/cu118",
    "CUDA": "11.8",
    "Pythons": [
      "3.8",
      "3.9",
      "3.10",
      "3.11",
      "3.12",
      "3.13"
    ]
  },
  {
    "Torch": "2.0.0",
    "Torchvision": "0.15.1",
    "Torchaudio": "2.0.1",
    "FindLinks": "",
    "ExtraIndexURL": "https://download.pytorch.org/whl/cpu",
    "CUDA": null,
    "Pythons": [
      "3.8",
      "3.9",
      "3.10",
      "3.11",
      "3.12",
      "3.13"
    ]
  },
  {
    "Torch": "1.13.1+cu116",
    "Torchvision": "0.14.1+cu116",
    "Torchaudio": "0.13.1",
    "FindLinks": "",
    "ExtraIndexURL": "https://download.pytorch.org/whl/cu116",
    "CUDA": "11.6",
    "Pythons": [
      "3.8",
      "3.9",
      "3.10",
      "3.11",
      "3.12",
      "3.13"
    ]
  },
  {
    "Torch": "1.13.1+cu117",
    "Torchvision": "0.14.1+cu117",
    "Torchaudio": "0.13.1",
    "FindLinks": "",
    "ExtraIndexURL": "https://download.pytorch.org/whl/cu117",
    "CUDA": "11.7",
    "Pythons": [
      "3.8",
      "3.9",
      "3.10",
      "3.11",
      "3.12",
      "3.13"
    ]
  },
  {
    "Torch": "1.13.1+cpu",
    "Torchvision": "0.14.1+cpu",
    "Torchaudio": "0.13.1",
    "FindLinks": "",
    "ExtraIndexURL": "https://download.pytorch.org/whl/cpu",
    "CUDA": null,
    "Pythons": [
      "3.8",
      "3.9",
      "3.10",
      "3.11",
      "3.12",
      "3.13"
    ]
  },
  {
    "Torch": "1.13.0+cu116",
    "Torchvision": "0.14.0+cu116",
    "Torchaudio": "0.13.0",
    "FindLinks": "",
    "ExtraIndexURL": "https://download.pytorch.org/whl/cu116",
    "CUDA": "11.6",
    "Pythons": [
      "3.8",
      "3.9",
      "3.10",
      "3.11",
      "3.12",
      "3.13"
    ]
  },
  {
    "Torch": "1.13.0+cu117",
    "Torchvision": "0.14.0+cu117",
    "Torchaudio": "0.13.0",
    "FindLinks": "",
    "ExtraIndexURL": "https://download.pytorch.org/whl/cu117",
    "CUDA": "11.7",
    "Pythons": [
      "3.8",
      "3.9",
      "3.10",
      "3.11",
      "3.12",
      "3.13"
    ]
  },
  {
    "Torch": "1.13.0+cpu",
    "Torchvision": "0.14.0+cpu",
    "Torchaudio": "0.13.0",
    "FindLinks": "",
    "ExtraIndexURL": "https://download.pytorch.org/whl/cpu",
    "CUDA": null,
    "Pythons": [
      "3.8",
      "3.9",
      "3.10",
      "3.11",
      "3.12",
      "3.13"
    ]
  },
  {
    "Torch": "1.12.1+cu116",
    "Torchvision": "0.13.1+cu116",
    "Torchaudio": "0.12.1",
    "FindLinks": "",
    "ExtraIndexURL": "https://download.pytorch.org/whl/cu116",
    "CUDA": "11.6",
    "Pythons": [
      "3.8",
      "3.9",
      "3.10",
      "3.11",
      "3.12",
      "3.13"
    ]
  },
  {
    "Torch": "1.12.1+cu113",
    "Torchvision": "0.13.1+cu113",
    "Torchaudio": "0.12.1",
    "FindLinks": "",
    "ExtraIndexURL": "https://download.pytorch.org/whl/cu113",
    "CUDA": "11.3",
    "Pythons": [
      "3.8",
      "3.9",
      "3.10",
      "3.11",
      "3.12",
      "3.13"
    ]
  },
  {
    "Torch": "1.12.1+cu102",
    "Torchvision": "0.13.1+cu102",
    "Torchaudio": "0.12.1",
    "FindLinks": "",
    "ExtraIndexURL": "https://download.pytorch.org/whl/cu102",
    "CUDA": "10.2",
    "Pythons": [
      "3.8",
      "3.9",
      "3.10",
      "3.11",
      "3.12",
      "3.13"
    ]
  },
  {
    "Torch": "1.12.1+cpu",
    "Torchvision": "0.13.1+cpu",
    "Torchaudio": "0.12.1",
    "FindLinks": "",
    "ExtraIndexURL": "https://download.pytorch.org/whl/cpu",
    "CUDA": null,
    "Pythons": [
      "3.8",
      "3.9",
      "3.10",
      "3.11",
      "3.12",
      "3.13"
    ]
  },
  {
    "Torch": "1.12.0+cu116",
    "Torchvision": "0.13.0+cu116",
    "Torchaudio": "0.12.0",
    "FindLinks": "",
    "ExtraIndexURL": "https://download.pytorch.org/whl/cu116",
    "CUDA": "11.6",
    "Pythons": [
      "3.8",
      "3.9",
      "3.10",
      "3.11",
      "3.12",
      "3.13"
    ]
  },
  {
    "Torch": "1.12.0+cu113",
    "Torchvision": "0.13.0+cu113",
    "Torchaudio": "0.12.0",
    "FindLinks": "",
    "ExtraIndexURL": "https://download.pytorch.org/whl/cu113",
    "CUDA": "11.3",
    "Pythons": [
      "3.8",
      "3.9",
      "3.10",
      "3.11",
      "3.12",
      "3.13"
    ]
  },
  {
    "Torch": "1.12.0+cu102",
    "Torchvision": "0.13.0+cu102",
    "Torchaudio": "0.12.0",
    "FindLinks": "",
    "ExtraIndexURL": "https://download.pytorch.org/whl/cu102",
    "CUDA": "10.2",
    "Pythons": [
      "3.8",
      "3.9",
      "3.10",
      "3.11",
      "3.12",
      "3.13"
    ]
  },
  {
    "Torch": "1.12.0+cpu",
    "Torchvision": "0.13.0+cpu",
    "Torchaudio": "0.12.0",
    "FindLinks": "",
    "ExtraIndexURL": "https://download.pytorch.org/whl/cpu",
    "CUDA": null,
    "Pythons": [
      "3.8",
      "3.9",
      "3.10",
      "3.11",
      "3.12",
      "3.13"
    ]
  },
  {
    "Torch": "1.11.0+cu113",
    "Torchvision": "0.12.0+cu113",
    "Torchaudio": "0.11.0",
    "FindLinks": "",
    "ExtraIndexURL": "https://download.pytorch.org/whl/cu113",
    "CUDA": "11.3",
    "Pythons": [
      "3.8",
      "3.9",
      "3.10",
      "3.11",
      "3.12",
      "3.13"
    ]
  },
  {
    "Torch": "1.11.0+cu102",
    "Torchvision": "0.12.0+cu102",
    "Torchaudio": "0.11.0",
    "FindLinks": "",
    "ExtraIndexURL": "https://download.pytorch.org/whl/cu102",
    "CUDA": "10.2",
    "Pythons": [
      "3.8",
      "3.9",
      "3.10",
      "3.11",
      "3.12",
      "3.13"
    ]
  },
  {
    "Torch": "1.11.0+cpu",
    "Torchvision": "0.12.0+cpu",
    "Torchaudio": "0.11.0",
    "FindLinks": "",
    "ExtraIndexURL": "https://download.pytorch.org/whl/cpu",
    "CUDA": null,
    "Pythons": [
      "3.8",
      "3.9",
      "3.10",
      "3.11",
      "3.12",
      "3.13"
    ]
  },
  {
    "Torch": "1.10.1+cu111",
    "Torchvision": "0.11.2+cu111",
    "Torchaudio": "0.10.1",
    "FindLinks": "https://download.pytorch.org/whl/cu111/torch_stable.html",
    "ExtraIndexURL": "",
    "CUDA": "11.1",
    "Pythons": [
      "3.8",
      "3.9",
      "3.10",
      "3.11",
      "3.12",
      "3.13"
    ]
  },
  {
    "Torch": "1.10.1+cu102",
    "Torchvision": "0.11.2+cu102",
    "Torchaudio": "0.10.1",
    "FindLinks": "https://download.pytorch.org/whl/cu102/torch_stable.html",
    "ExtraIndexURL": "",
    "CUDA": "10.2",
    "Pythons": [
      "3.8",
      "3.9",
      "3.10",
      "3.11",
      "3.12",
      "3.13"
    ]
  },
  {
    "Torch": "1.10.1+cpu",
    "Torchvision": "0.11.2+cpu",
    "Torchaudio": "0.10.1",
    "FindLinks": "https://download.pytorch.org/whl/cpu/torch_stable.html",
    "ExtraIndexURL": "",
    "CUDA": null,
    "Pythons": [
      "3.8",
      "3.9",
      "3.10",
      "3.11",
      "3.12",
      "3.13"
    ]
  },
  {
    "Torch": "1.10.0+cu111",
    "Torchvision": "0.11.0+cu111",
    "Torchaudio": "0.10.0",
    "FindLinks": "https://download.pytorch.org/whl/torch_stable.html",
    "ExtraIndexURL": "",
    "CUDA": "11.1",
    "Pythons": [
      "3.8",
      "3.9",
      "3.10",
      "3.11",
      "3.12",
      "3.13"
    ]
  },
  {
    "Torch": "1.10.0+cu102",
    "Torchvision": "0.11.0+cu102",
    "Torchaudio": "0.10.0",
    "FindLinks": "https://download.pytorch.org/whl/torch_stable.html",
    "ExtraIndexURL": "",
    "CUDA": "10.2",
    "Pythons": [
      "3.8",
      "3.9",
      "3.10",
      "3.11",
      "3.12",
      "3.13"
    ]
  },
  {
    "Torch": "1.10.0+cpu",
    "Torchvision": "0.11.0+cpu",
    "Torchaudio": "0.10.0",
    "FindLinks": "https://download.pytorch.org/whl/torch_stable.html",
    "ExtraIndexURL": "",
    "CUDA": null,
    "Pythons": [
      "3.8",
      "3.9",
      "3.10",
      "3.11",
      "3.12",
      "3.13"
    ]
  },
  {
    "Torch": "1.9.1+cu111",
    "Torchvision": "0.10.1+cu111",
    "Torchaudio": "0.9.1",
    "FindLinks": "https://download.pytorch.org/whl/torch_stable.html",
    "ExtraIndexURL": "",
    "CUDA": "11.1",
    "Pythons": [
      "3.8",
      "3.9",
      "3.10",
      "3.11",
      "3.12",
      "3.13"
    ]
  },
  {
    "Torch": "1.9.1+cu102",
    "Torchvision": "0.10.1+cu102",
    "Torchaudio": "0.9.1",
    "FindLinks": "https://download.pytorch.org/whl/torch_stable.html",
    "ExtraIndexURL": "",
    "CUDA": "10.2",
    "Pythons": [
      "3.8",
      "3.9",
      "3.10",
      "3.11",
      "3.12",
      "3.13"
    ]
  },
  {
    "Torch": "1.9.1+cpu",
    "Torchvision": "0.10.1+cpu",
    "Torchaudio": "0.9.1",
    "FindLinks": "https://download.pytorch.org/whl/torch_stable.html",
    "ExtraIndexURL": "",
    "CUDA": null,
    "Pythons": [
      "3.8",
      "3.9",
      "3.10",
      "3.11",
      "3.12",
      "3.13"
    ]
  },
  {
    "Torch": "1.9.0+cu111",
    "Torchvision": "0.10.0+cu111",
    "Torchaudio": "0.9.0",
    "FindLinks": "https://download.pytorch.org/whl/torch_stable.html",
    "ExtraIndexURL": "",
    "CUDA": "11.1",
    "Pythons": [
      "3.8",
      "3.9",
      "3.10",
      "3.11",
      "3.12",
      "3.13"
    ]
  },
  {
    "Torch": "1.9.0+cu102",
    "Torchvision": "0.10.0+cu102",
    "Torchaudio": "0.9.0",
    "FindLinks": "https://download.pytorch.org/whl/torch_stable.html",
    "ExtraIndexURL": "",
    "CUDA": "10.2",
    "Pythons": [
      "3.8",
      "3.9",
      "3.10",
      "3.11",
      "3.12",
      "3.13"
    ]
  },
  {
    "Torch": "1.9.0+cpu",
    "Torchvision": "0.10.0+cpu",
    "Torchaudio": "0.9.0",
    "FindLinks": "https://download.pytorch.org/whl/torch_stable.html",
    "ExtraIndexURL": "",
    "CUDA": null,
    "Pythons": [
      "3.8",
      "3.9",
      "3.10",
      "3.11",
      "3.12",
      "3.13"
    ]
  },
  {
    "Torch": "1.8.1+cu111",
    "Torchvision": "0.9.1+cu111",
    "Torchaudio": "0.8.1",
    "FindLinks": "https://download.pytorch.org/whl/torch_stable.html",
    "ExtraIndexURL": "",
    "CUDA": "11.1",
    "Pythons": [
      "3.8",
      "3.9",
      "3.10",
      "3.11",
      "3.12",
      "3.13"
    ]
  },
  {
    "Torch": "1.8.1+cu102",
    "Torchvision": "0.9.1+cu102",
    "Torchaudio": "0.8.1",
    "FindLinks": "https://download.pytorch.org/whl/torch_stable.html",
    "ExtraIndexURL": "",
    "CUDA": "10.2",
    "Pythons": [
      "3.8",
      "3.9",
      "3.10",
      "3.11",
      "3.12",
      "3.13"
    ]
  },
  {
    "Torch": "1.8.1+cu101",
    "Torchvision": "0.9.1+cu101",
    "Torchaudio": "0.8.1",
    "FindLinks": "https://download.pytorch.org/whl/torch_stable.html",
    "ExtraIndexURL": "",
    "CUDA": "10.1",
    "Pythons": [
      "3.8",
      "3.9",
      "3.10",
      "3.11",
      "3.12",
      "3.13"
    ]
  },
  {
    "Torch": "1.8.1+cpu",
    "Torchvision": "0.9.1+cpu",
    "Torchaudio": "0.8.1",
    "FindLinks": "https://download.pytorch.org/whl/torch_stable.html",
    "ExtraIndexURL": "",
    "CUDA": null,
    "Pythons": [
      "3.8",
      "3.9",
      "3.10",
      "3.11",
      "3.12",
      "3.13"
    ]
  },
  {
    "Torch": "1.8.0+cu111",
    "Torchvision": "0.9.0+cu111",
    "Torchaudio": "0.8.0",
    "FindLinks": "https://download.pytorch.org/whl/torch_stable.html",
    "ExtraIndexURL": "",
    "CUDA": "11.1",
    "Pythons": [
      "3.8",
      "3.9",
      "3.10",
      "3.11",
      "3.12",
      "3.13"
    ]
  },
  {
    "Torch": "1.8.0",
    "Torchvision": "0.9.0",
    "Torchaudio": "0.8.0",
    "FindLinks": "",
    "ExtraIndexURL": "",
    "CUDA": "10.2",
    "Pythons": [
      "3.8",
      "3.9",
      "3.10",
      "3.11",
      "3.12",
      "3.13"
    ]
  },
  {
    "Torch": "1.8.0+cpu",
    "Torchvision": "0.9.0+cpu",
    "Torchaudio": "0.8.0",
    "FindLinks": "https://download.pytorch.org/whl/torch_stable.html",
    "ExtraIndexURL": "",
    "CUDA": null,
    "Pythons": [
      "3.8",
      "3.9",
      "3.10",
      "3.11",
      "3.12",
      "3.13"
    ]
  },
  {
    "Torch": "1.7.1+cu110",
    "Torchvision": "0.8.2+cu110",
    "Torchaudio": "0.7.2",
    "FindLinks": "https://download.pytorch.org/whl/torch_stable.html",
    "ExtraIndexURL": "",
    "CUDA": "11.0",
    "Pythons": [
      "3.8",
      "3.9",
      "3.10",
      "3.11",
      "3.12",
      "3.13"
    ]
  },
  {
    "Torch": "1.7.1",
    "Torchvision": "0.8.2",
    "Torchaudio": "0.7.2",
    "FindLinks": "",
    "ExtraIndexURL": "",
    "CUDA": "10.2",
    "Pythons": [
      "3.8",
      "3.9",
      "3.10",
      "3.11",
      "3.12",
      "3.13"
    ]
  },
  {
    "Torch": "1.7.1+cu101",
    "Torchvision": "0.8.2+cu101",
    "Torchaudio": "0.7.2",
    "FindLinks": "https://download.pytorch.org/whl/torch_stable.html",
    "ExtraIndexURL": "",
    "CUDA": "10.1",
    "Pythons": [
      "3.8",
      "3.9",
      "3.10",
      "3.11",
      "3.12",
      "3.13"
    ]
  },
  {
    "Torch": "1.7.1+cu92",
    "Torchvision": "0.8.2+cu92",
    "Torchaudio": "0.7.2",
    "FindLinks": "https://download.pytorch.org/whl/torch_stable.html",
    "ExtraIndexURL": "",
    "CUDA": "9.2",
    "Pythons": [
      "3.8",
      "3.9",
      "3.10",
      "3.11",
      "3.12",
      "3.13"
    ]
  },
  {
    "Torch": "1.7.1+cpu",
    "Torchvision": "0.8.2+cpu",
    "Torchaudio": "0.7.2",
    "FindLinks": "https://download.pytorch.org/whl/torch_stable.html",
    "ExtraIndexURL": "",
    "CUDA": null,
    "Pythons": [
      "3.8",
      "3.9",
      "3.10",
      "3.11",
      "3.12",
      "3.13"
    ]
  },
  {
    "Torch": "1.7.0+cu110",
    "Torchvision": "0.8.1+cu110",
    "Torchaudio": "0.7.0",
    "FindLinks": "https://download.pytorch.org/whl/torch_stable.html",
    "ExtraIndexURL": "",
    "CUDA": "11.0",
    "Pythons": [
      "3.8",
      "3.9",
      "3.10",
      "3.11",
      "3.12",
      "3.13"
    ]
  },
  {
    "Torch": "1.7.0",
    "Torchvision": "0.8.1",
    "Torchaudio": "0.7.0",
    "FindLinks": "",
    "ExtraIndexURL": "",
    "CUDA": "10.2",
    "Pythons": [
      "3.8",
      "3.9",
      "3.10",
      "3.11",
      "3.12",
      "3.13"
    ]
  },
  {
    "Torch": "1.7.0+cu101",
    "Torchvision": "0.8.1+cu101",
    "Torchaudio": "0.7.0",
    "FindLinks": "https://download.pytorch.org/whl/torch_stable.html",
    "ExtraIndexURL": "",
    "CUDA": "10.1",
    "Pythons": [
      "3.8",
      "3.9",
      "3.10",
      "3.11",
      "3.12",
      "3.13"
    ]
  },
  {
    "Torch": "1.7.0+cu92",
    "Torchvision": "0.8.1+cu92",
    "Torchaudio": "0.7.0",
    "FindLinks": "https://download.pytorch.org/whl/torch_stable.html",
    "ExtraIndexURL": "",
    "CUDA": "9.2",
    "Pythons": [
      "3.8",
      "3.9",
      "3.10",
      "3.11",
      "3.12",
      "3.13"
    ]
  },
  {
    "Torch": "1.7.0+cpu",
    "Torchvision": "0.8.1+cpu",
    "Torchaudio": "0.7.0",
    "FindLinks": "https://download.pytorch.org/whl/torch_stable.html",
    "ExtraIndexURL": "",
    "CUDA": null,
    "Pythons": [
      "3.8",
      "3.9",
      "3.10",
      "3.11",
      "3.12",
      "3.13"
    ]
  },
  {
    "Torch": "1.6.0",
    "Torchvision": "0.7.0",
    "Torchaudio": "",
    "FindLinks": "",
    "ExtraIndexURL": "",
    "CUDA": "10.2",
    "Pythons": [
      "3.8",
      "3.9",
      "3.10",
      "3.11",
      "3.12",
      "3.13"
    ]
  },
  {
    "Torch": "1.6.0+cu101",
    "Torchvision": "0.7.0+cu101",
    "Torchaudio": "",
    "FindLinks": "https://download.pytorch.org/whl/torch_stable.html",
    "ExtraIndexURL": "",
    "CUDA": "10.1",
    "Pythons": [
      "3.8",
      "3.9",
      "3.10",
      "3.11",
      "3.12",
      "3.13"
    ]
  },
  {
    "Torch": "1.6.0+cu92",
    "Torchvision": "0.7.0+cu92",
    "Torchaudio": "",
    "FindLinks": "https://download.pytorch.org/whl/torch_stable.html",
    "ExtraIndexURL": "",
    "CUDA": "9.2",
    "Pythons": [
      "3.8",
      "3.9",
      "3.10",
      "3.11",
      "3.12",
      "3.13"
    ]
  },
  {
    "Torch": "1.6.0+cpu",
    "Torchvision": "0.7.0+cpu",
    "Torchaudio": "",
    "FindLinks": "https://download.pytorch.org/whl/torch_stable.html",
    "ExtraIndexURL": "",
    "CUDA": null,
    "Pythons": [
      "3.8",
      "3.9",
      "3.10",
      "3.11",
      "3.12",
      "3.13"
    ]
  },
  {
    "Torch": "1.5.1",
    "Torchvision": "0.6.1",
    "Torchaudio": "",
    "FindLinks": "",
    "ExtraIndexURL": "",
    "CUDA": "10.2",
    "Pythons": [
      "3.8",
      "3.9",
      "3.10",
      "3.11",
      "3.12",
      "3.13"
    ]
  },
  {
    "Torch": "1.5.1+cu101",
    "Torchvision": "0.6.1+cu101",
    "Torchaudio": "",
    "FindLinks": "https://download.pytorch.org/whl/torch_stable.html",
    "ExtraIndexURL": "",
    "CUDA": "10.1",
    "Pythons": [
      "3.8",
      "3.9",
      "3.10",
      "3.11",
      "3.12",
      "3.13"
    ]
  },
  {
    "Torch": "1.5.1+cu92",
    "Torchvision": "0.6.1+cu92",
    "Torchaudio": "",
    "FindLinks": "https://download.pytorch.org/whl/torch_stable.html",
    "ExtraIndexURL": "",
    "CUDA": "9.2",
    "Pythons": [
      "3.8",
      "3.9",
      "3.10",
      "3.11",
      "3.12",
      "3.13"
    ]
  },
  {
    "Torch": "1.5.1+cpu",
    "Torchvision": "0.6.1+cpu",
    "Torchaudio": "",
    "FindLinks": "https://download.pytorch.org/whl/torch_stable.html",
    "ExtraIndexURL": "",
    "CUDA": null,
    "Pythons": [
      "3.8",
      "3.9",
      "3.10",
      "3.11",
      "3.12",
      "3.13"
    ]
  },
  {
    "Torch": "1.5.0",
    "Torchvision": "0.6.0",
    "Torchaudio": "",
    "FindLinks": "",
    "ExtraIndexURL": "",
    "CUDA": "10.2",
    "Pythons": [
      "3.8",
      "3.9",
      "3.10",
      "3.11",
      "3.12",
      "3.13"
    ]
  },
  {
    "Torch": "1.5.0+cu101",
    "Torchvision": "0.6.0+cu101",
    "Torchaudio": "",
    "FindLinks": "https://download.pytorch.org/whl/torch_stable.html",
    "ExtraIndexURL": "",
    "CUDA": "10.1",
    "Pythons": [
      "3.8",
      "3.9",
      "3.10",
      "3.11",
      "3.12",
      "3.13"
    ]
  },
  {
    "Torch": "1.5.0+cu92",
    "Torchvision": "0.6.0+cu92",
    "Torchaudio": "",
    "FindLinks": "https://download.pytorch.org/whl/torch_stable.html",
    "ExtraIndexURL": "",
    "CUDA": "9.2",
    "Pythons": [
      "3.8",
      "3.9",
      "3.10",
      "3.11",
      "3.12",
      "3.13"
    ]
  },
  {
    "Torch": "1.5.0+cpu",
    "Torchvision": "0.6.0+cpu",
    "Torchaudio": "",
    "FindLinks": "https://download.pytorch.org/whl/torch_stable.html",
    "ExtraIndexURL": "",
    "CUDA": null,
    "Pythons": [
      "3.8",
      "3.9",
      "3.10",
      "3.11",
      "3.12",
      "3.13"
    ]
  },
  {
    "Torch": "1.4.0",
    "Torchvision": "0.5.0",
    "Torchaudio": "",
    "FindLinks": "",
    "ExtraIndexURL": "",
    "CUDA": "10.1",
    "Pythons": [
      "3.8",
      "3.9",
      "3.10",
      "3.11",
      "3.12",
      "3.13"
    ]
  },
  {
    "Torch": "1.4.0+cu92",
    "Torchvision": "0.5.0+cu92",
    "Torchaudio": "",
    "FindLinks": "https://download.pytorch.org/whl/torch_stable.html",
    "ExtraIndexURL": "",
    "CUDA": "9.2",
    "Pythons": [
      "3.8",
      "3.9",
      "3.10",
      "3.11",
      "3.12",
      "3.13"
    ]
  },
  {
    "Torch": "1.4.0+cpu",
    "Torchvision": "0.5.0+cpu",
    "Torchaudio": "",
    "FindLinks": "https://download.pytorch.org/whl/torch_stable.html",
    "ExtraIndexURL": "",
    "CUDA": null,
    "Pythons": [
      "3.8",
      "3.9",
      "3.10",
      "3.11",
      "3.12",
      "3.13"
    ]
  },
  {
    "Torch": "1.2.0",
    "Torchvision": "0.4.0",
    "Torchaudio": "",
    "FindLinks": "",
    "ExtraIndexURL": "",
    "CUDA": "10.0",
    "Pythons": [
      "3.8",
      "3.9",
      "3.10",
      "3.11",
      "3.12",
      "3.13"
    ]
  },
  {
    "Torch": "1.2.0+cu92",
    "Torchvision": "0.4.0+cu92",
    "Torchaudio": "",
    "FindLinks": "https://download.pytorch.org/whl/torch_stable.html",
    "ExtraIndexURL": "",
    "CUDA": "9.2",
    "Pythons": [
      "3.8",
      "3.9",
      "3.10",
      "3.11",
      "3.12",
      "3.13"
    ]
  },
  {
    "Torch": "1.2.0+cpu",
    "Torchvision": "0.4.0+cpu",
    "Torchaudio": "",
    "FindLinks": "https://download.pytorch.org/whl/torch_stable.html",
    "ExtraIndexURL": "",
    "CUDA": null,
    "Pythons": [
      "3.8",
      "3.9",
      "3.10",
      "3.11",
      "3.12",
      "3.13"
    ]
  }
]<|MERGE_RESOLUTION|>--- conflicted
+++ resolved
@@ -1,26 +1,24 @@
 [
   {
-<<<<<<< HEAD
-=======
+    "Torch": "2.7.1+cu128",
+    "Torchvision": "0.22.1",
+    "Torchaudio": "2.7.1",
+    "FindLinks": "",
+    "ExtraIndexURL": "https://download.pytorch.org/whl/cpu/",
+    "CUDA": null,
+    "Pythons": [
+      "3.10",
+      "3.11",
+      "3.12",
+      "3.13",
+      "3.9"
+    ]
+  },
+  {
     "Torch": "2.7.1+cpu",
     "Torchvision": "0.22.1",
     "Torchaudio": "2.7.1",
     "FindLinks": "",
-    "ExtraIndexURL": "https://download.pytorch.org/whl/cpu/",
-    "CUDA": null,
-    "Pythons": [
-      "3.10",
-      "3.11",
-      "3.12",
-      "3.13",
-      "3.9"
-    ]
-  },
-  {
-    "Torch": "2.7.1+cu118",
-    "Torchvision": "0.22.1",
-    "Torchaudio": "2.7.1",
-    "FindLinks": "",
     "ExtraIndexURL": "https://download.pytorch.org/whl/cu118/",
     "CUDA": "11.8",
     "Pythons": [
@@ -48,7 +46,6 @@
     ]
   },
   {
->>>>>>> 79ce1577
     "Torch": "2.7.1+cu128",
     "Torchvision": "0.22.1",
     "Torchaudio": "2.7.1",
@@ -56,64 +53,11 @@
     "ExtraIndexURL": "https://download.pytorch.org/whl/cu128/",
     "CUDA": "12.8",
     "Pythons": [
-<<<<<<< HEAD
       "3.10",
       "3.11",
       "3.12",
       "3.13",
       "3.9"
-    ]
-  },
-  {
-    "Torch": "2.7.1+cpu",
-    "Torchvision": "0.22.1",
-    "Torchaudio": "2.7.1",
-    "FindLinks": "",
-    "ExtraIndexURL": "https://download.pytorch.org/whl/cpu",
-    "CUDA": null,
-    "Pythons": [
-      "3.10",
-      "3.11",
-      "3.12",
-      "3.13",
-      "3.9"
-    ]
-  },
-  {
-    "Torch": "2.7.1+cu118",
-    "Torchvision": "0.22.1",
-    "Torchaudio": "2.7.1",
-    "FindLinks": "",
-    "ExtraIndexURL": "https://download.pytorch.org/whl/cu118",
-    "CUDA": "11.8",
-    "Pythons": [
-      "3.10",
-      "3.11",
-      "3.12",
-      "3.13",
-      "3.9"
-    ]
-  },
-  {
-    "Torch": "2.7.1+cu126",
-    "Torchvision": "0.22.1",
-    "Torchaudio": "2.7.1",
-    "FindLinks": "",
-    "ExtraIndexURL": "https://download.pytorch.org/whl/cu126",
-    "CUDA": "12.6",
-    "Pythons": [
-=======
->>>>>>> 79ce1577
-      "3.10",
-      "3.11",
-      "3.12",
-      "3.13",
-<<<<<<< HEAD
-      "3.9",
-      "3.11"
-=======
-      "3.9"
->>>>>>> 79ce1577
     ]
   },
   {
