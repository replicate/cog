package config

import (
	"fmt"
	"os"
	"path"
	"path/filepath"

	"github.com/replicate/cog/pkg/errors"
	"github.com/replicate/cog/pkg/util/files"
)

const maxSearchDepth = 100

// Returns the project's root directory, or the directory specified by the --project-dir flag
<<<<<<< HEAD
func GetProjectDir(customDir string, configFilename string) (string, error) {
	if customDir != "" {
		return customDir, nil
	}

=======
func GetProjectDir() (string, error) {
>>>>>>> d5300945
	cwd, err := os.Getwd()
	if err != nil {
		return "", err
	}
	return findProjectRootDir(cwd, configFilename)
}

// Loads and instantiates a Config object
// customDir can be specified to override the default - current working directory
<<<<<<< HEAD
func GetConfig(customDir string, configFilename string) (*Config, string, error) {
	// Find the root project directory
	rootDir, err := GetProjectDir(customDir, configFilename)
=======
func GetConfig() (*Config, string, error) {
	// Find the root project directory
	rootDir, err := GetProjectDir()
>>>>>>> d5300945
	if err != nil {
		return nil, "", err
	}
	configPath := path.Join(rootDir, configFilename)

	// Then try to load the config file from there
	config, err := loadConfigFromFile(configPath)
	if err != nil {
		return nil, "", err
	}

	err = config.ValidateAndComplete(rootDir)

	return config, rootDir, err
}

// Given a file path, attempt to load a config from that file
func loadConfigFromFile(file string) (*Config, error) {
	exists, err := files.Exists(file)
	if err != nil {
		return nil, err
	}

	if !exists {
		return nil, fmt.Errorf("%s does not exist in %s. Are you in the right directory?", filepath.Base(file), filepath.Dir(file))
	}

	contents, err := os.ReadFile(file)
	if err != nil {
		return nil, err
	}

	config, err := FromYAML(contents)
	if err != nil {
		return nil, err
	}

	return config, nil

}

// Given a directory, find the cog config file in that directory
func findConfigPathInDirectory(dir string, configFilename string) (configPath string, err error) {
	filePath := path.Join(dir, configFilename)
	exists, err := files.Exists(filePath)
	if err != nil {
		return "", fmt.Errorf("Failed to scan directory %s for %s: %s", dir, filePath, err)
	} else if exists {
		return filePath, nil
	}

	return "", errors.ConfigNotFound(fmt.Sprintf("%s not found in %s", configFilename, dir))
}

// Walk up the directory tree to find the root of the project.
// The project root is defined as the directory housing a `cog.yaml` file.
func findProjectRootDir(startDir string, configFilename string) (string, error) {
	dir := startDir
	for i := 0; i < maxSearchDepth; i++ {
		switch _, err := findConfigPathInDirectory(dir, configFilename); {
		case err != nil && !errors.IsConfigNotFound(err):
			return "", err
		case err == nil:
			return dir, nil
		case dir == "." || dir == "/":
			return "", errors.ConfigNotFound(fmt.Sprintf("%s not found in %s (or in any parent directories)", configFilename, startDir))
		}

		dir = filepath.Dir(dir)
	}

	return "", errors.ConfigNotFound("No cog.yaml found in parent directories.")
}<|MERGE_RESOLUTION|>--- conflicted
+++ resolved
@@ -13,15 +13,7 @@
 const maxSearchDepth = 100
 
 // Returns the project's root directory, or the directory specified by the --project-dir flag
-<<<<<<< HEAD
-func GetProjectDir(customDir string, configFilename string) (string, error) {
-	if customDir != "" {
-		return customDir, nil
-	}
-
-=======
-func GetProjectDir() (string, error) {
->>>>>>> d5300945
+func GetProjectDir(configFilename string) (string, error) {
 	cwd, err := os.Getwd()
 	if err != nil {
 		return "", err
@@ -31,15 +23,10 @@
 
 // Loads and instantiates a Config object
 // customDir can be specified to override the default - current working directory
-<<<<<<< HEAD
-func GetConfig(customDir string, configFilename string) (*Config, string, error) {
+func GetConfig(configFilename string) (*Config, string, error) {
 	// Find the root project directory
-	rootDir, err := GetProjectDir(customDir, configFilename)
-=======
-func GetConfig() (*Config, string, error) {
-	// Find the root project directory
-	rootDir, err := GetProjectDir()
->>>>>>> d5300945
+	rootDir, err := GetProjectDir(configFilename)
+
 	if err != nil {
 		return nil, "", err
 	}
