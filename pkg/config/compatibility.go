--- conflicted
+++ resolved
@@ -303,13 +303,7 @@
 		}
 	}
 	if latest == nil {
-<<<<<<< HEAD
-		// We've already warned user if they're doing something stupid in ValidateAndCompleteCUDA()
-		return "torch", ver, "", nil
-=======
-		// We've already warned user if they're doing something stupid in validateAndCompleteCUDA()
 		return "torch", ver, "", "", nil
->>>>>>> be661dcf
 	}
 
 	return "torch", latest.Torch, latest.FindLinks, latest.ExtraIndexURL, nil
