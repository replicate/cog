package config

import (
	"encoding/json"
	"errors"
	"fmt"
	"path"
	"regexp"
	"strconv"
	"strings"

	"gopkg.in/yaml.v2"

	"github.com/replicate/cog/pkg/requirements"
	"github.com/replicate/cog/pkg/util/console"
	"github.com/replicate/cog/pkg/util/slices"
	"github.com/replicate/cog/pkg/util/version"
)

var (
	BuildSourceEpochTimestamp int64 = -1
	BuildXCachePath           string
	PipPackageNameRegex       = regexp.MustCompile(`^([^>=<~ \n[#]+)`)
)

// TODO(andreas): support conda packages
// TODO(andreas): support dockerfiles
// TODO(andreas): custom cpu/gpu installs
// TODO(andreas): suggest valid torchvision versions (e.g. if the user wants to use 0.8.0, suggest 0.8.1)

const (
	MinimumMajorPythonVersion               int = 3
	MinimumMinorPythonVersion               int = 8
	MinimumMinorPythonVersionForConcurrency int = 11
	MinimumMajorCudaVersion                 int = 11
)

type RunItem struct {
	Command string `json:"command,omitempty" yaml:"command"`
	Mounts  []struct {
		Type   string `json:"type,omitempty" yaml:"type"`
		ID     string `json:"id,omitempty" yaml:"id"`
		Target string `json:"target,omitempty" yaml:"target"`
	} `json:"mounts,omitempty" yaml:"mounts,omitempty"`
}

type Build struct {
	GPU                bool      `json:"gpu,omitempty" yaml:"gpu,omitempty"`
	PythonVersion      string    `json:"python_version,omitempty" yaml:"python_version"`
	PythonRequirements string    `json:"python_requirements,omitempty" yaml:"python_requirements"`
	PythonPackages     []string  `json:"python_packages,omitempty" yaml:"python_packages,omitempty"` // Deprecated, but included for backwards compatibility
	Run                []RunItem `json:"run,omitempty" yaml:"run,omitempty"`
	SystemPackages     []string  `json:"system_packages,omitempty" yaml:"system_packages,omitempty"`
	PreInstall         []string  `json:"pre_install,omitempty" yaml:"pre_install,omitempty"` // Deprecated, but included for backwards compatibility
	CUDA               string    `json:"cuda,omitempty" yaml:"cuda,omitempty"`
	CuDNN              string    `json:"cudnn,omitempty" yaml:"cudnn,omitempty"`
	Fast               bool      `json:"fast,omitempty" yaml:"fast"`
	PythonOverrides    string    `json:"python_overrides,omitempty" yaml:"python_overrides,omitempty"`

	pythonRequirementsContent []string
}

type Concurrency struct {
	Max int `json:"max,omitempty" yaml:"max"`
}

type Example struct {
	Input  map[string]string `json:"input" yaml:"input"`
	Output string            `json:"output" yaml:"output"`
}

type Config struct {
	Build       *Build       `json:"build" yaml:"build"`
	Image       string       `json:"image,omitempty" yaml:"image,omitempty"`
	Predict     string       `json:"predict,omitempty" yaml:"predict"`
<<<<<<< HEAD
	Train       string       `json:"train,omitempty" yaml:"train"`
	Concurrency *Concurrency `json:"concurrency,omitempty" yaml:"concurrency"`
	Environment []string     `json:"environment,omitempty" yaml:"environment"`
=======
	Train       string       `json:"train,omitempty" yaml:"train,omitempty"`
	Concurrency *Concurrency `json:"concurrency,omitempty" yaml:"concurrency,omitempty"`
>>>>>>> b5eff195
}

func DefaultConfig() *Config {
	return &Config{
		Build: &Build{
			GPU:           false,
			PythonVersion: "3.12",
		},
	}
}

func (r *RunItem) UnmarshalYAML(unmarshal func(interface{}) error) error {
	var commandOrMap interface{}
	if err := unmarshal(&commandOrMap); err != nil {
		return err
	}

	switch v := commandOrMap.(type) {
	case string:
		r.Command = v
	case map[interface{}]interface{}:
		var data []byte
		var err error

		if data, err = yaml.Marshal(v); err != nil {
			return err
		}

		aux := struct {
			Command string `yaml:"command"`
			Mounts  []struct {
				Type   string `yaml:"type"`
				ID     string `yaml:"id"`
				Target string `yaml:"target"`
			} `yaml:"mounts,omitempty"`
		}{}

		if err := yaml.Unmarshal(data, &aux); err != nil {
			return err
		}

		*r = RunItem(aux)
	default:
		return fmt.Errorf("unexpected type %T for RunItem", v)
	}

	return nil
}

func (r *RunItem) UnmarshalJSON(data []byte) error {
	var commandOrMap interface{}
	if err := json.Unmarshal(data, &commandOrMap); err != nil {
		return err
	}

	switch v := commandOrMap.(type) {
	case string:
		r.Command = v
	case map[string]interface{}:
		aux := struct {
			Command string `json:"command"`
			Mounts  []struct {
				Type   string `json:"type"`
				ID     string `json:"id"`
				Target string `json:"target"`
			} `json:"mounts,omitempty"`
		}{}

		jsonData, err := json.Marshal(v)
		if err != nil {
			return err
		}

		if err := json.Unmarshal(jsonData, &aux); err != nil {
			return err
		}

		*r = RunItem(aux)
	default:
		return fmt.Errorf("unexpected type %T for RunItem", v)
	}

	return nil
}

func FromYAML(contents []byte) (*Config, error) {
	config := DefaultConfig()
	if err := yaml.Unmarshal(contents, config); err != nil {
		return nil, fmt.Errorf("Failed to parse config yaml: %w", err)
	}
	// Everything assumes Build is not nil
	if len(contents) != 0 && config.Build != nil {
		err := Validate(string(contents), "")
		if err != nil {
			return nil, err
		}
	} else {
		config.Build = DefaultConfig().Build
	}
	return config, nil
}

func (c *Config) CUDABaseImageTag() (string, error) {
	return CUDABaseImageFor(c.Build.CUDA, c.Build.CuDNN)
}

func (c *Config) TorchVersion() (string, bool) {
	return c.pythonPackageVersion("torch")
}

func (c *Config) TorchvisionVersion() (string, bool) {
	return c.pythonPackageVersion("torchvision")
}

func (c *Config) TorchaudioVersion() (string, bool) {
	return c.pythonPackageVersion("torchaudio")
}

func (c *Config) TensorFlowVersion() (string, bool) {
	return c.pythonPackageVersion("tensorflow")
}

func (c *Config) cudasFromTorch() (torchVersion string, torchCUDAs []string, err error) {
	if version, ok := c.TorchVersion(); ok {
		cudas, err := cudasFromTorch(version)
		if err != nil {
			return "", nil, err
		}
		return version, cudas, nil
	}
	return "", nil, nil
}

func (c *Config) cudaFromTF() (tfVersion string, tfCUDA string, tfCuDNN string, err error) {
	if version, ok := c.TensorFlowVersion(); ok {
		cuda, cudnn, err := cudaFromTF(version)
		if err != nil {
			return "", "", "", err
		}
		return version, cuda, cudnn, nil
	}
	return "", "", "", nil
}

func (c *Config) pythonPackageVersion(name string) (version string, ok bool) {
	for _, pkg := range c.Build.pythonRequirementsContent {
		pkgName, version, _, _, err := SplitPinnedPythonRequirement(pkg)
		if err != nil {
			// package is not in package==version format
			continue
		}
		if pkgName == name {
			return version, true
		}
	}
	return "", false
}

func splitPythonVersion(version string) (major int, minor int, err error) {
	version = strings.TrimSpace(version)
	parts := strings.SplitN(version, ".", 3)
	if len(parts) < 2 {
		return 0, 0, fmt.Errorf("missing minor version in %s", version)
	}
	majorStr, minorStr := parts[0], parts[1]
	major, err = strconv.Atoi(majorStr)
	if err != nil {
		return 0, 0, err
	}
	minor, err = strconv.Atoi(minorStr)
	if err != nil {
		return 0, 0, err
	}
	return major, minor, nil
}

func ValidateModelPythonVersion(cfg *Config) error {
	version := cfg.Build.PythonVersion

	// we check for minimum supported here
	major, minor, err := splitPythonVersion(version)
	if err != nil {
		return fmt.Errorf("invalid Python version format: %w", err)
	}
	if major < MinimumMajorPythonVersion || (major >= MinimumMajorPythonVersion &&
		minor < MinimumMinorPythonVersion) {
		return fmt.Errorf("minimum supported Python version is %d.%d. requested %s",
			MinimumMajorPythonVersion, MinimumMinorPythonVersion, version)
	}
	if cfg.Concurrency != nil && cfg.Concurrency.Max > 1 && minor < MinimumMinorPythonVersionForConcurrency {
		return fmt.Errorf("when concurrency.max is set, minimum supported Python version is %d.%d. requested %s",
			MinimumMajorPythonVersion, MinimumMinorPythonVersionForConcurrency, version)
	}
	return nil
}

func (c *Config) ValidateAndComplete(projectDir string) error {
	// TODO(andreas): validate that torch/torchvision/torchaudio are compatible
	// TODO(andreas): warn if user specifies tensorflow-gpu instead of tensorflow
	// TODO(andreas): use pypi api to validate that all python versions exist

	errs := []error{}

	err := ValidateConfig(c, "")
	if err != nil {
		errs = append(errs, err)
	}

	if c.Predict != "" {
		if len(strings.Split(c.Predict, ".py:")) != 2 {
			errs = append(errs, fmt.Errorf("'predict' in cog.yaml must be in the form 'predict.py:Predictor"))
		}
	}

	if len(c.Build.PythonPackages) > 0 {
		console.Warn("`python_packages` in cog.yaml is deprecated and will be removed in future versions, use `python_requirements` instead.")
		if c.Build.PythonRequirements != "" {
			errs = append(errs, fmt.Errorf("Only one of python_packages or python_requirements can be set in your cog.yaml, not both"))
		}
	}

	if len(c.Build.PreInstall) > 0 {
		console.Warn("`pre_install` in cog.yaml is deprecated and will be removed in future versions.")
	}

	// Load python_requirements into memory to simplify reading it multiple times
	if c.Build.PythonRequirements != "" {
		c.Build.pythonRequirementsContent, err = requirements.ReadRequirements(path.Join(projectDir, c.Build.PythonRequirements))
		if err != nil {
			errs = append(errs, fmt.Errorf("Failed to open python_requirements file: %w", err))
		}
	}

	// Backwards compatibility
	if len(c.Build.PythonPackages) > 0 {
		c.Build.pythonRequirementsContent = c.Build.PythonPackages
	}

	if c.Build.GPU {
		if err := c.validateAndCompleteCUDA(); err != nil {
			errs = append(errs, err)
		}
	}

	if len(errs) > 0 {
		return errors.Join(errs...)
	}

	return nil
}

// PythonRequirementsForArch returns a requirements.txt file with all the GPU packages resolved for given OS and architecture.
func (c *Config) PythonRequirementsForArch(goos string, goarch string, includePackages []string) (string, error) {
	packages := []string{}
	findLinksSet := map[string]bool{}
	extraIndexURLSet := map[string]bool{}

	includePackageNames := []string{}
	for _, pkg := range includePackages {
		packageName, err := PackageName(pkg)
		if err != nil {
			return "", err
		}
		includePackageNames = append(includePackageNames, packageName)
	}

	// Include all the requirements and remove our include packages if they exist
	for _, pkg := range c.Build.pythonRequirementsContent {
		archPkg, findLinksList, extraIndexURLs, err := c.pythonPackageForArch(pkg, goos, goarch)
		if err != nil {
			return "", err
		}
		packages = append(packages, archPkg)
		if len(findLinksList) > 0 {
			for _, fl := range findLinksList {
				findLinksSet[fl] = true
			}
		}
		if len(extraIndexURLs) > 0 {
			for _, u := range extraIndexURLs {
				extraIndexURLSet[u] = true
			}
		}

		packageName, _ := PackageName(archPkg)
		if packageName != "" {
			foundIdx := -1
			for i, includePkg := range includePackageNames {
				if includePkg == packageName {
					foundIdx = i
					break
				}
			}
			if foundIdx != -1 {
				includePackageNames = append(includePackageNames[:foundIdx], includePackageNames[foundIdx+1:]...)
				includePackages = append(includePackages[:foundIdx], includePackages[foundIdx+1:]...)
			}
		}
	}

	// If we still have some include packages add them in
	packages = append(packages, includePackages...)

	// Create final requirements.txt output
	// Put index URLs first
	lines := []string{}
	for findLinks := range findLinksSet {
		lines = append(lines, "--find-links "+findLinks)
	}
	for extraIndexURL := range extraIndexURLSet {
		lines = append(lines, "--extra-index-url "+extraIndexURL)
	}

	// Then, everything else
	lines = append(lines, packages...)

	return strings.Join(lines, "\n"), nil
}

// pythonPackageForArch takes a package==version line and
// returns a package==version and index URL resolved to the correct GPU package for the given OS and architecture
func (c *Config) pythonPackageForArch(pkg, goos, goarch string) (actualPackage string, findLinksList []string, extraIndexURLs []string, err error) {
	name, version, findLinksList, extraIndexURLs, err := SplitPinnedPythonRequirement(pkg)
	if err != nil {
		// It's not pinned, so just return the line verbatim
		return pkg, []string{}, []string{}, nil
	}
	if len(extraIndexURLs) > 0 {
		return name + "==" + version, findLinksList, extraIndexURLs, nil
	}

	extraIndexURL := ""
	findLinks := ""
	switch name {
	case "tensorflow":
		if c.Build.GPU {
			name, version, err = tfGPUPackage(version, c.Build.CUDA)
			if err != nil {
				return "", nil, nil, err
			}
		}
		// There is no CPU case for tensorflow because the default package is just the CPU package, so no transformation of version is needed
	case "torch":
		if c.Build.GPU {
			name, version, findLinks, extraIndexURL, err = torchGPUPackage(version, c.Build.CUDA)
			if err != nil {
				return "", nil, nil, err
			}
		} else {
			name, version, findLinks, extraIndexURL, err = torchCPUPackage(version, goos, goarch)
			if err != nil {
				return "", nil, nil, err
			}
		}
	case "torchvision":
		if c.Build.GPU {
			name, version, findLinks, extraIndexURL, err = torchvisionGPUPackage(version, c.Build.CUDA)
			if err != nil {
				return "", nil, nil, err
			}
		} else {
			name, version, findLinks, extraIndexURL, err = torchvisionCPUPackage(version, goos, goarch)
			if err != nil {
				return "", nil, nil, err
			}
		}
	}
	pkgWithVersion := name
	if version != "" {
		pkgWithVersion += "==" + version
	}
	if extraIndexURL != "" {
		extraIndexURLs = []string{extraIndexURL}
	}
	if findLinks != "" {
		findLinksList = []string{findLinks}
	}
	return pkgWithVersion, findLinksList, extraIndexURLs, nil
}

func ValidateCudaVersion(cudaVersion string) error {
	parts := strings.Split(cudaVersion, ".")
	if len(parts) < 2 {
		return fmt.Errorf("CUDA version %q must include both major and minor versions", cudaVersion)
	}

	major, err := strconv.Atoi(parts[0])
	if err != nil {
		return fmt.Errorf("Invalid major version in CUDA version %q", cudaVersion)
	}

	if major < MinimumMajorCudaVersion {
		return fmt.Errorf("Minimum supported CUDA version is %d. requested %q", MinimumMajorCudaVersion, cudaVersion)
	}
	return nil
}

func (c *Config) validateAndCompleteCUDA() error {
	if c.Build.CUDA != "" {
		if err := ValidateCudaVersion(c.Build.CUDA); err != nil {
			return err
		}
	}

	if c.Build.CUDA != "" && c.Build.CuDNN != "" {
		compatibleCuDNNs := compatibleCuDNNsForCUDA(c.Build.CUDA)
		if !sliceContains(compatibleCuDNNs, c.Build.CuDNN) {
			return fmt.Errorf(`The specified CUDA version %s is not compatible with CuDNN %s.
Compatible CuDNN versions are: %s`, c.Build.CUDA, c.Build.CuDNN, strings.Join(compatibleCuDNNs, ","))
		}
	}

	torchVersion, torchCUDAs, err := c.cudasFromTorch()
	if err != nil {
		return err
	}
	tfVersion, tfCUDA, tfCuDNN, err := c.cudaFromTF()
	if err != nil {
		return err
	}
	// The pre-compiled TensorFlow binaries requires specific CUDA/CuDNN versions to be
	// installed, but Torch bundles their own CUDA/CuDNN libraries.

	switch {
	case tfVersion != "":
		switch {
		case c.Build.CUDA == "":
			if tfCuDNN == "" {
				return fmt.Errorf("Cog doesn't know what CUDA version is compatible with tensorflow==%s. You might need to upgrade Cog: https://github.com/replicate/cog#upgrade\n\nIf that doesn't work, you need to set the 'cuda' option in cog.yaml to set what version to use. You might be able to find this out from https://www.tensorflow.org/", tfVersion)
			}
			console.Debugf("Setting CUDA to version %s from Tensorflow version", tfCUDA)
			c.Build.CUDA = tfCUDA
		case tfCUDA == "" || version.EqualMinor(tfCUDA, c.Build.CUDA):
			console.Warnf("Cog doesn't know if CUDA %s is compatible with Tensorflow %s. This might cause CUDA problems.", c.Build.CUDA, tfVersion)
			if tfCUDA != "" {
				console.Warnf("Try %s instead?", tfCUDA)
			}
		}

		switch {
		case c.Build.CuDNN == "" && tfCuDNN != "":
			console.Debugf("Setting CuDNN to version %s from Tensorflow version", tfCuDNN)
			c.Build.CuDNN = tfCuDNN
		case c.Build.CuDNN == "":
			c.Build.CuDNN, err = latestCuDNNForCUDA(c.Build.CUDA)
			if err != nil {
				return err
			}
			console.Debugf("Setting CuDNN to version %s", c.Build.CUDA)
		case tfCuDNN != c.Build.CuDNN:
			console.Warnf("Cog doesn't know if cuDNN %s is compatible with Tensorflow %s. This might cause CUDA problems.", c.Build.CuDNN, tfVersion)
			return fmt.Errorf(`The specified cuDNN version %s is not compatible with tensorflow==%s.
Compatible cuDNN version is: %s`, c.Build.CuDNN, tfVersion, tfCuDNN)
		}
	case torchVersion != "":
		switch {
		case c.Build.CUDA == "":
			if len(torchCUDAs) == 0 {
				return fmt.Errorf("Cog doesn't know what CUDA version is compatible with torch==%s. You might need to upgrade Cog: https://github.com/replicate/cog#upgrade\n\nIf that doesn't work, you need to set the 'cuda' option in cog.yaml to set what version to use. You might be able to find this out from https://pytorch.org/", torchVersion)
			}
			c.Build.CUDA = latestCUDAFrom(torchCUDAs)
			console.Debugf("Setting CUDA to version %s from Torch version", c.Build.CUDA)
		case len(slices.FilterString(torchCUDAs, func(torchCUDA string) bool { return version.EqualMinor(torchCUDA, c.Build.CUDA) })) == 0:
			// TODO: can we suggest a CUDA version known to be compatible?
			console.Warnf("Cog doesn't know if CUDA %s is compatible with PyTorch %s. This might cause CUDA problems.", c.Build.CUDA, torchVersion)
			if len(torchCUDAs) > 0 {
				console.Warnf("Try %s instead?", torchCUDAs[len(torchCUDAs)-1])
			}
		}

		if c.Build.CuDNN == "" {
			c.Build.CuDNN, err = latestCuDNNForCUDA(c.Build.CUDA)
			if err != nil {
				return err
			}
			console.Debugf("Setting CuDNN to version %s", c.Build.CUDA)
		}
	default:
		if c.Build.CUDA == "" {
			c.Build.CUDA = defaultCUDA()
			console.Debugf("Setting CUDA to version %s", c.Build.CUDA)
		}
		if c.Build.CuDNN == "" {
			c.Build.CuDNN, err = latestCuDNNForCUDA(c.Build.CUDA)
			if err != nil {
				return err
			}
			console.Debugf("Setting CuDNN to version %s", c.Build.CUDA)
		}
	}

	return nil
}

func sliceContains(slice []string, s string) bool {
	for _, el := range slice {
		if el == s {
			return true
		}
	}
	return false
}

func (c *Config) ParseEnvironment() (map[string]string, error) {
	env := map[string]string{}
	for _, input := range c.Environment {
		parts := strings.SplitN(input, "=", 2)
		if len(parts) != 2 {
			return nil, fmt.Errorf("environment variable %q is not in the KEY=VALUE format", input)
		}
		env[parts[0]] = parts[1]
	}
	return env, nil
}<|MERGE_RESOLUTION|>--- conflicted
+++ resolved
@@ -73,14 +73,9 @@
 	Build       *Build       `json:"build" yaml:"build"`
 	Image       string       `json:"image,omitempty" yaml:"image,omitempty"`
 	Predict     string       `json:"predict,omitempty" yaml:"predict"`
-<<<<<<< HEAD
-	Train       string       `json:"train,omitempty" yaml:"train"`
-	Concurrency *Concurrency `json:"concurrency,omitempty" yaml:"concurrency"`
-	Environment []string     `json:"environment,omitempty" yaml:"environment"`
-=======
 	Train       string       `json:"train,omitempty" yaml:"train,omitempty"`
 	Concurrency *Concurrency `json:"concurrency,omitempty" yaml:"concurrency,omitempty"`
->>>>>>> b5eff195
+  Environment []string     `json:"environment,omitempty" yaml:"environment"`
 }
 
 func DefaultConfig() *Config {
