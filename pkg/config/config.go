package config

import (
	"encoding/json"
	"errors"
	"fmt"
	"path"
	"regexp"
	"strconv"
	"strings"

	"gopkg.in/yaml.v2"

	"github.com/replicate/cog/pkg/requirements"
	"github.com/replicate/cog/pkg/util/console"
	"github.com/replicate/cog/pkg/util/slices"
	"github.com/replicate/cog/pkg/util/version"
)

var (
	BuildSourceEpochTimestamp int64 = -1
	BuildXCachePath           string
	PipPackageNameRegex       = regexp.MustCompile(`^([^>=<~ \n[#]+)`)
)

// TODO(andreas): support conda packages
// TODO(andreas): support dockerfiles
// TODO(andreas): custom cpu/gpu installs
// TODO(andreas): suggest valid torchvision versions (e.g. if the user wants to use 0.8.0, suggest 0.8.1)

const (
	MinimumMajorPythonVersion               int = 3
	MinimumMinorPythonVersion               int = 8
	MinimumMinorPythonVersionForConcurrency int = 11
	MinimumMajorCudaVersion                 int = 11
)

type RunItem struct {
	Command string `json:"command,omitempty" yaml:"command"`
	Mounts  []struct {
		Type   string `json:"type,omitempty" yaml:"type"`
		ID     string `json:"id,omitempty" yaml:"id"`
		Target string `json:"target,omitempty" yaml:"target"`
	} `json:"mounts,omitempty" yaml:"mounts,omitempty"`
}

type Build struct {
	GPU                bool      `json:"gpu,omitempty" yaml:"gpu,omitempty"`
	PythonVersion      string    `json:"python_version,omitempty" yaml:"python_version"`
	PythonRequirements string    `json:"python_requirements,omitempty" yaml:"python_requirements"`
	PythonPackages     []string  `json:"python_packages,omitempty" yaml:"python_packages,omitempty"` // Deprecated, but included for backwards compatibility
	Run                []RunItem `json:"run,omitempty" yaml:"run,omitempty"`
	SystemPackages     []string  `json:"system_packages,omitempty" yaml:"system_packages,omitempty"`
	PreInstall         []string  `json:"pre_install,omitempty" yaml:"pre_install,omitempty"` // Deprecated, but included for backwards compatibility
	CUDA               string    `json:"cuda,omitempty" yaml:"cuda,omitempty"`
	CuDNN              string    `json:"cudnn,omitempty" yaml:"cudnn,omitempty"`
	Fast               bool      `json:"fast,omitempty" yaml:"fast"`
	PythonOverrides    string    `json:"python_overrides,omitempty" yaml:"python_overrides,omitempty"`

	pythonRequirementsContent []string
}

type Concurrency struct {
	Max int `json:"max,omitempty" yaml:"max"`
}

type Example struct {
	Input  map[string]string `json:"input" yaml:"input"`
	Output string            `json:"output" yaml:"output"`
}

type Config struct {
	Build       *Build       `json:"build" yaml:"build"`
	Image       string       `json:"image,omitempty" yaml:"image,omitempty"`
	Predict     string       `json:"predict,omitempty" yaml:"predict"`
<<<<<<< HEAD
	Train       string       `json:"train,omitempty" yaml:"train"`
	Concurrency *Concurrency `json:"concurrency,omitempty" yaml:"concurrency"`
	Environment []string     `json:"environment,omitempty" yaml:"environment"`

	parsedEnvironment map[string]string
=======
	Train       string       `json:"train,omitempty" yaml:"train,omitempty"`
	Concurrency *Concurrency `json:"concurrency,omitempty" yaml:"concurrency,omitempty"`
  Environment []string     `json:"environment,omitempty" yaml:"environment"`
>>>>>>> fff173fb
}

func DefaultConfig() *Config {
	return &Config{
		Build: &Build{
			GPU:           false,
			PythonVersion: "3.12",
		},
	}
}

func (r *RunItem) UnmarshalYAML(unmarshal func(interface{}) error) error {
	var commandOrMap interface{}
	if err := unmarshal(&commandOrMap); err != nil {
		return err
	}

	switch v := commandOrMap.(type) {
	case string:
		r.Command = v
	case map[interface{}]interface{}:
		var data []byte
		var err error

		if data, err = yaml.Marshal(v); err != nil {
			return err
		}

		aux := struct {
			Command string `yaml:"command"`
			Mounts  []struct {
				Type   string `yaml:"type"`
				ID     string `yaml:"id"`
				Target string `yaml:"target"`
			} `yaml:"mounts,omitempty"`
		}{}

		if err := yaml.Unmarshal(data, &aux); err != nil {
			return err
		}

		*r = RunItem(aux)
	default:
		return fmt.Errorf("unexpected type %T for RunItem", v)
	}

	return nil
}

func (r *RunItem) UnmarshalJSON(data []byte) error {
	var commandOrMap interface{}
	if err := json.Unmarshal(data, &commandOrMap); err != nil {
		return err
	}

	switch v := commandOrMap.(type) {
	case string:
		r.Command = v
	case map[string]interface{}:
		aux := struct {
			Command string `json:"command"`
			Mounts  []struct {
				Type   string `json:"type"`
				ID     string `json:"id"`
				Target string `json:"target"`
			} `json:"mounts,omitempty"`
		}{}

		jsonData, err := json.Marshal(v)
		if err != nil {
			return err
		}

		if err := json.Unmarshal(jsonData, &aux); err != nil {
			return err
		}

		*r = RunItem(aux)
	default:
		return fmt.Errorf("unexpected type %T for RunItem", v)
	}

	return nil
}

func FromYAML(contents []byte) (*Config, error) {
	config := DefaultConfig()
	if err := yaml.Unmarshal(contents, config); err != nil {
		return nil, fmt.Errorf("Failed to parse config yaml: %w", err)
	}
	// Everything assumes Build is not nil
	if len(contents) != 0 && config.Build != nil {
		err := Validate(string(contents), "")
		if err != nil {
			return nil, err
		}
	} else {
		config.Build = DefaultConfig().Build
	}
	return config, nil
}

func (c *Config) CUDABaseImageTag() (string, error) {
	return CUDABaseImageFor(c.Build.CUDA, c.Build.CuDNN)
}

func (c *Config) TorchVersion() (string, bool) {
	return c.pythonPackageVersion("torch")
}

func (c *Config) TorchvisionVersion() (string, bool) {
	return c.pythonPackageVersion("torchvision")
}

func (c *Config) TorchaudioVersion() (string, bool) {
	return c.pythonPackageVersion("torchaudio")
}

func (c *Config) TensorFlowVersion() (string, bool) {
	return c.pythonPackageVersion("tensorflow")
}

func (c *Config) cudasFromTorch() (torchVersion string, torchCUDAs []string, err error) {
	if version, ok := c.TorchVersion(); ok {
		cudas, err := cudasFromTorch(version)
		if err != nil {
			return "", nil, err
		}
		return version, cudas, nil
	}
	return "", nil, nil
}

func (c *Config) cudaFromTF() (tfVersion string, tfCUDA string, tfCuDNN string, err error) {
	if version, ok := c.TensorFlowVersion(); ok {
		cuda, cudnn, err := cudaFromTF(version)
		if err != nil {
			return "", "", "", err
		}
		return version, cuda, cudnn, nil
	}
	return "", "", "", nil
}

func (c *Config) pythonPackageVersion(name string) (version string, ok bool) {
	for _, pkg := range c.Build.pythonRequirementsContent {
		pkgName, version, _, _, err := SplitPinnedPythonRequirement(pkg)
		if err != nil {
			// package is not in package==version format
			continue
		}
		if pkgName == name {
			return version, true
		}
	}
	return "", false
}

func splitPythonVersion(version string) (major int, minor int, err error) {
	version = strings.TrimSpace(version)
	parts := strings.SplitN(version, ".", 3)
	if len(parts) < 2 {
		return 0, 0, fmt.Errorf("missing minor version in %s", version)
	}
	majorStr, minorStr := parts[0], parts[1]
	major, err = strconv.Atoi(majorStr)
	if err != nil {
		return 0, 0, err
	}
	minor, err = strconv.Atoi(minorStr)
	if err != nil {
		return 0, 0, err
	}
	return major, minor, nil
}

func ValidateModelPythonVersion(cfg *Config) error {
	version := cfg.Build.PythonVersion

	// we check for minimum supported here
	major, minor, err := splitPythonVersion(version)
	if err != nil {
		return fmt.Errorf("invalid Python version format: %w", err)
	}
	if major < MinimumMajorPythonVersion || (major >= MinimumMajorPythonVersion &&
		minor < MinimumMinorPythonVersion) {
		return fmt.Errorf("minimum supported Python version is %d.%d. requested %s",
			MinimumMajorPythonVersion, MinimumMinorPythonVersion, version)
	}
	if cfg.Concurrency != nil && cfg.Concurrency.Max > 1 && minor < MinimumMinorPythonVersionForConcurrency {
		return fmt.Errorf("when concurrency.max is set, minimum supported Python version is %d.%d. requested %s",
			MinimumMajorPythonVersion, MinimumMinorPythonVersionForConcurrency, version)
	}
	return nil
}

func (c *Config) ValidateAndComplete(projectDir string) error {
	// TODO(andreas): validate that torch/torchvision/torchaudio are compatible
	// TODO(andreas): warn if user specifies tensorflow-gpu instead of tensorflow
	// TODO(andreas): use pypi api to validate that all python versions exist

	errs := []error{}

	err := ValidateConfig(c, "")
	if err != nil {
		errs = append(errs, err)
	}

	if c.Predict != "" {
		if len(strings.Split(c.Predict, ".py:")) != 2 {
			errs = append(errs, fmt.Errorf("'predict' in cog.yaml must be in the form 'predict.py:Predictor"))
		}
	}

	if len(c.Build.PythonPackages) > 0 {
		console.Warn("`python_packages` in cog.yaml is deprecated and will be removed in future versions, use `python_requirements` instead.")
		if c.Build.PythonRequirements != "" {
			errs = append(errs, fmt.Errorf("Only one of python_packages or python_requirements can be set in your cog.yaml, not both"))
		}
	}

	if len(c.Build.PreInstall) > 0 {
		console.Warn("`pre_install` in cog.yaml is deprecated and will be removed in future versions.")
	}

	// Load python_requirements into memory to simplify reading it multiple times
	if c.Build.PythonRequirements != "" {
		c.Build.pythonRequirementsContent, err = requirements.ReadRequirements(path.Join(projectDir, c.Build.PythonRequirements))
		if err != nil {
			errs = append(errs, fmt.Errorf("Failed to open python_requirements file: %w", err))
		}
	}

	// Backwards compatibility
	if len(c.Build.PythonPackages) > 0 {
		c.Build.pythonRequirementsContent = c.Build.PythonPackages
	}

	if c.Build.GPU {
		if err := c.validateAndCompleteCUDA(); err != nil {
			errs = append(errs, err)
		}
	}

	// parse and validate environment variables
	if err := c.loadEnvironment(); err != nil {
		errs = append(errs, err)
	}

	if len(errs) > 0 {
		return errors.Join(errs...)
	}

	return nil
}

// PythonRequirementsForArch returns a requirements.txt file with all the GPU packages resolved for given OS and architecture.
func (c *Config) PythonRequirementsForArch(goos string, goarch string, includePackages []string) (string, error) {
	packages := []string{}
	findLinksSet := map[string]bool{}
	extraIndexURLSet := map[string]bool{}

	includePackageNames := []string{}
	for _, pkg := range includePackages {
		packageName, err := PackageName(pkg)
		if err != nil {
			return "", err
		}
		includePackageNames = append(includePackageNames, packageName)
	}

	// Include all the requirements and remove our include packages if they exist
	for _, pkg := range c.Build.pythonRequirementsContent {
		archPkg, findLinksList, extraIndexURLs, err := c.pythonPackageForArch(pkg, goos, goarch)
		if err != nil {
			return "", err
		}
		packages = append(packages, archPkg)
		if len(findLinksList) > 0 {
			for _, fl := range findLinksList {
				findLinksSet[fl] = true
			}
		}
		if len(extraIndexURLs) > 0 {
			for _, u := range extraIndexURLs {
				extraIndexURLSet[u] = true
			}
		}

		packageName, _ := PackageName(archPkg)
		if packageName != "" {
			foundIdx := -1
			for i, includePkg := range includePackageNames {
				if includePkg == packageName {
					foundIdx = i
					break
				}
			}
			if foundIdx != -1 {
				includePackageNames = append(includePackageNames[:foundIdx], includePackageNames[foundIdx+1:]...)
				includePackages = append(includePackages[:foundIdx], includePackages[foundIdx+1:]...)
			}
		}
	}

	// If we still have some include packages add them in
	packages = append(packages, includePackages...)

	// Create final requirements.txt output
	// Put index URLs first
	lines := []string{}
	for findLinks := range findLinksSet {
		lines = append(lines, "--find-links "+findLinks)
	}
	for extraIndexURL := range extraIndexURLSet {
		lines = append(lines, "--extra-index-url "+extraIndexURL)
	}

	// Then, everything else
	lines = append(lines, packages...)

	return strings.Join(lines, "\n"), nil
}

// pythonPackageForArch takes a package==version line and
// returns a package==version and index URL resolved to the correct GPU package for the given OS and architecture
func (c *Config) pythonPackageForArch(pkg, goos, goarch string) (actualPackage string, findLinksList []string, extraIndexURLs []string, err error) {
	name, version, findLinksList, extraIndexURLs, err := SplitPinnedPythonRequirement(pkg)
	if err != nil {
		// It's not pinned, so just return the line verbatim
		return pkg, []string{}, []string{}, nil
	}
	if len(extraIndexURLs) > 0 {
		return name + "==" + version, findLinksList, extraIndexURLs, nil
	}

	extraIndexURL := ""
	findLinks := ""
	switch name {
	case "tensorflow":
		if c.Build.GPU {
			name, version, err = tfGPUPackage(version, c.Build.CUDA)
			if err != nil {
				return "", nil, nil, err
			}
		}
		// There is no CPU case for tensorflow because the default package is just the CPU package, so no transformation of version is needed
	case "torch":
		if c.Build.GPU {
			name, version, findLinks, extraIndexURL, err = torchGPUPackage(version, c.Build.CUDA)
			if err != nil {
				return "", nil, nil, err
			}
		} else {
			name, version, findLinks, extraIndexURL, err = torchCPUPackage(version, goos, goarch)
			if err != nil {
				return "", nil, nil, err
			}
		}
	case "torchvision":
		if c.Build.GPU {
			name, version, findLinks, extraIndexURL, err = torchvisionGPUPackage(version, c.Build.CUDA)
			if err != nil {
				return "", nil, nil, err
			}
		} else {
			name, version, findLinks, extraIndexURL, err = torchvisionCPUPackage(version, goos, goarch)
			if err != nil {
				return "", nil, nil, err
			}
		}
	}
	pkgWithVersion := name
	if version != "" {
		pkgWithVersion += "==" + version
	}
	if extraIndexURL != "" {
		extraIndexURLs = []string{extraIndexURL}
	}
	if findLinks != "" {
		findLinksList = []string{findLinks}
	}
	return pkgWithVersion, findLinksList, extraIndexURLs, nil
}

func ValidateCudaVersion(cudaVersion string) error {
	parts := strings.Split(cudaVersion, ".")
	if len(parts) < 2 {
		return fmt.Errorf("CUDA version %q must include both major and minor versions", cudaVersion)
	}

	major, err := strconv.Atoi(parts[0])
	if err != nil {
		return fmt.Errorf("Invalid major version in CUDA version %q", cudaVersion)
	}

	if major < MinimumMajorCudaVersion {
		return fmt.Errorf("Minimum supported CUDA version is %d. requested %q", MinimumMajorCudaVersion, cudaVersion)
	}
	return nil
}

func (c *Config) validateAndCompleteCUDA() error {
	if c.Build.CUDA != "" {
		if err := ValidateCudaVersion(c.Build.CUDA); err != nil {
			return err
		}
	}

	if c.Build.CUDA != "" && c.Build.CuDNN != "" {
		compatibleCuDNNs := compatibleCuDNNsForCUDA(c.Build.CUDA)
		if !sliceContains(compatibleCuDNNs, c.Build.CuDNN) {
			return fmt.Errorf(`The specified CUDA version %s is not compatible with CuDNN %s.
Compatible CuDNN versions are: %s`, c.Build.CUDA, c.Build.CuDNN, strings.Join(compatibleCuDNNs, ","))
		}
	}

	torchVersion, torchCUDAs, err := c.cudasFromTorch()
	if err != nil {
		return err
	}
	tfVersion, tfCUDA, tfCuDNN, err := c.cudaFromTF()
	if err != nil {
		return err
	}
	// The pre-compiled TensorFlow binaries requires specific CUDA/CuDNN versions to be
	// installed, but Torch bundles their own CUDA/CuDNN libraries.

	switch {
	case tfVersion != "":
		switch {
		case c.Build.CUDA == "":
			if tfCuDNN == "" {
				return fmt.Errorf("Cog doesn't know what CUDA version is compatible with tensorflow==%s. You might need to upgrade Cog: https://github.com/replicate/cog#upgrade\n\nIf that doesn't work, you need to set the 'cuda' option in cog.yaml to set what version to use. You might be able to find this out from https://www.tensorflow.org/", tfVersion)
			}
			console.Debugf("Setting CUDA to version %s from Tensorflow version", tfCUDA)
			c.Build.CUDA = tfCUDA
		case tfCUDA == "" || version.EqualMinor(tfCUDA, c.Build.CUDA):
			console.Warnf("Cog doesn't know if CUDA %s is compatible with Tensorflow %s. This might cause CUDA problems.", c.Build.CUDA, tfVersion)
			if tfCUDA != "" {
				console.Warnf("Try %s instead?", tfCUDA)
			}
		}

		switch {
		case c.Build.CuDNN == "" && tfCuDNN != "":
			console.Debugf("Setting CuDNN to version %s from Tensorflow version", tfCuDNN)
			c.Build.CuDNN = tfCuDNN
		case c.Build.CuDNN == "":
			c.Build.CuDNN, err = latestCuDNNForCUDA(c.Build.CUDA)
			if err != nil {
				return err
			}
			console.Debugf("Setting CuDNN to version %s", c.Build.CUDA)
		case tfCuDNN != c.Build.CuDNN:
			console.Warnf("Cog doesn't know if cuDNN %s is compatible with Tensorflow %s. This might cause CUDA problems.", c.Build.CuDNN, tfVersion)
			return fmt.Errorf(`The specified cuDNN version %s is not compatible with tensorflow==%s.
Compatible cuDNN version is: %s`, c.Build.CuDNN, tfVersion, tfCuDNN)
		}
	case torchVersion != "":
		switch {
		case c.Build.CUDA == "":
			if len(torchCUDAs) == 0 {
				return fmt.Errorf("Cog doesn't know what CUDA version is compatible with torch==%s. You might need to upgrade Cog: https://github.com/replicate/cog#upgrade\n\nIf that doesn't work, you need to set the 'cuda' option in cog.yaml to set what version to use. You might be able to find this out from https://pytorch.org/", torchVersion)
			}
			c.Build.CUDA = latestCUDAFrom(torchCUDAs)
			console.Debugf("Setting CUDA to version %s from Torch version", c.Build.CUDA)
		case len(slices.FilterString(torchCUDAs, func(torchCUDA string) bool { return version.EqualMinor(torchCUDA, c.Build.CUDA) })) == 0:
			// TODO: can we suggest a CUDA version known to be compatible?
			console.Warnf("Cog doesn't know if CUDA %s is compatible with PyTorch %s. This might cause CUDA problems.", c.Build.CUDA, torchVersion)
			if len(torchCUDAs) > 0 {
				console.Warnf("Try %s instead?", torchCUDAs[len(torchCUDAs)-1])
			}
		}

		if c.Build.CuDNN == "" {
			c.Build.CuDNN, err = latestCuDNNForCUDA(c.Build.CUDA)
			if err != nil {
				return err
			}
			console.Debugf("Setting CuDNN to version %s", c.Build.CUDA)
		}
	default:
		if c.Build.CUDA == "" {
			c.Build.CUDA = defaultCUDA()
			console.Debugf("Setting CUDA to version %s", c.Build.CUDA)
		}
		if c.Build.CuDNN == "" {
			c.Build.CuDNN, err = latestCuDNNForCUDA(c.Build.CUDA)
			if err != nil {
				return err
			}
			console.Debugf("Setting CuDNN to version %s", c.Build.CUDA)
		}
	}

	return nil
}

func sliceContains(slice []string, s string) bool {
	for _, el := range slice {
		if el == s {
			return true
		}
	}
	return false
}

func (c *Config) ParsedEnvironment() map[string]string {
	return c.parsedEnvironment
}

func (c *Config) loadEnvironment() error {
	env, err := parseAndValidateEnvironment(c.Environment)
	if err != nil {
		return err
	}
	c.parsedEnvironment = env
	return nil
}<|MERGE_RESOLUTION|>--- conflicted
+++ resolved
@@ -73,17 +73,11 @@
 	Build       *Build       `json:"build" yaml:"build"`
 	Image       string       `json:"image,omitempty" yaml:"image,omitempty"`
 	Predict     string       `json:"predict,omitempty" yaml:"predict"`
-<<<<<<< HEAD
-	Train       string       `json:"train,omitempty" yaml:"train"`
-	Concurrency *Concurrency `json:"concurrency,omitempty" yaml:"concurrency"`
-	Environment []string     `json:"environment,omitempty" yaml:"environment"`
-
-	parsedEnvironment map[string]string
-=======
 	Train       string       `json:"train,omitempty" yaml:"train,omitempty"`
 	Concurrency *Concurrency `json:"concurrency,omitempty" yaml:"concurrency,omitempty"`
-  Environment []string     `json:"environment,omitempty" yaml:"environment"`
->>>>>>> fff173fb
+	Environment []string     `json:"environment,omitempty" yaml:"environment"`
+
+	parsedEnvironment map[string]string
 }
 
 func DefaultConfig() *Config {
