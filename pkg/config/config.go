--- conflicted
+++ resolved
@@ -126,15 +126,10 @@
 		return fmt.Errorf("Only one of python_packages or python_requirements can be set in your cog.yaml, not both")
 	}
 
-<<<<<<< HEAD
-	if c.Build.GPU {
-		if err := c.ValidateAndCompleteCUDA(); err != nil {
-=======
 	// Load python_requirements into memory to simplify reading it multiple times
 	if c.Build.PythonRequirements != "" {
 		fh, err := os.Open(path.Join(projectDir, c.Build.PythonRequirements))
 		if err != nil {
->>>>>>> be661dcf
 			return err
 		}
 		// Use scanner to handle CRLF endings
@@ -150,7 +145,7 @@
 	}
 
 	if c.Build.GPU {
-		if err := c.validateAndCompleteCUDA(); err != nil {
+		if err := c.ValidateAndCompleteCUDA(); err != nil {
 			return err
 		}
 	}
