package docker

import (
	"context"
	"net/http"
	"net/http/httptest"
	"net/url"
	"os"
	"path/filepath"
	"testing"

	"github.com/stretchr/testify/require"

	"github.com/replicate/cog/pkg/docker/dockertest"
	"github.com/replicate/cog/pkg/env"
	r8HTTP "github.com/replicate/cog/pkg/http"
	"github.com/replicate/cog/pkg/monobeam"
	"github.com/replicate/cog/pkg/web"
	"github.com/replicate/cog/pkg/weights"
)

func TestFastPush(t *testing.T) {
	// Setup mock http server
	server := httptest.NewServer(http.HandlerFunc(func(w http.ResponseWriter, r *http.Request) {
<<<<<<< HEAD
		if r.URL.Path == "/_api-r8im/models//test/versions" {
=======
		if r.URL.Path == "/username/modelname/versions" {
>>>>>>> 59545ccf
			w.WriteHeader(http.StatusCreated)
		} else {
			w.WriteHeader(http.StatusConflict)
			w.Write([]byte("Hello World"))
		}
	}))
	defer server.Close()
	url, err := url.Parse(server.URL)
	require.NoError(t, err)
	t.Setenv(env.SchemeEnvVarName, url.Scheme)
	t.Setenv(monobeam.MonobeamHostEnvVarName, url.Host)
	t.Setenv(web.WebHostEnvVarName, url.Host)

	// Create directories
	dir := t.TempDir()
	cogDir := filepath.Join(dir, ".cog")
	err = os.Mkdir(cogDir, 0o755)
	require.NoError(t, err)
	tmpDir := filepath.Join(cogDir, "tmp")
	err = os.Mkdir(tmpDir, 0o755)
	require.NoError(t, err)

	// Create mock predict
	predictPyPath := filepath.Join(dir, "predict.py")
	handle, err := os.Create(predictPyPath)
	require.NoError(t, err)
	handle.WriteString("import cog")
	dockertest.MockCogConfig = "{\"build\":{\"python_version\":\"3.12\",\"python_packages\":[\"torch==2.5.0\",\"beautifulsoup4==4.12.3\"],\"system_packages\":[\"git\"]},\"image\":\"test\",\"predict\":\"" + predictPyPath + ":Predictor\"}"

	// Setup mock command
	command := dockertest.NewMockCommand()
	client, err := r8HTTP.ProvideHTTPClient(command)
	require.NoError(t, err)
	webClient := web.NewClient(command, client)
	monobeamClient := monobeam.NewClient(client)

	// Run fast push
	err = FastPush(context.Background(), "r8.im/username/modelname", dir, command, webClient, monobeamClient)
	require.NoError(t, err)
}

func TestFastPushWithWeight(t *testing.T) {
	// Setup mock http server
	server := httptest.NewServer(http.HandlerFunc(func(w http.ResponseWriter, r *http.Request) {
<<<<<<< HEAD
		if r.URL.Path == "/_api-r8im/models//test/versions" {
=======
		if r.URL.Path == "/username/modelname/versions" {
>>>>>>> 59545ccf
			w.WriteHeader(http.StatusCreated)
		} else {
			w.WriteHeader(http.StatusConflict)
			w.Write([]byte("Hello World"))
		}
	}))
	defer server.Close()
	url, err := url.Parse(server.URL)
	require.NoError(t, err)
	t.Setenv(env.SchemeEnvVarName, url.Scheme)
	t.Setenv(monobeam.MonobeamHostEnvVarName, url.Host)
	t.Setenv(web.WebHostEnvVarName, url.Host)

	// Create directories
	dir := t.TempDir()
	cogDir := filepath.Join(dir, ".cog")
	err = os.Mkdir(cogDir, 0o755)
	require.NoError(t, err)
	tmpDir := filepath.Join(cogDir, "tmp")
	err = os.Mkdir(tmpDir, 0o755)
	require.NoError(t, err)

	// Create mock predict
	predictPyPath := filepath.Join(dir, "predict.py")
	handle, err := os.Create(predictPyPath)
	require.NoError(t, err)
	handle.WriteString("import cog")
	dockertest.MockCogConfig = "{\"build\":{\"python_version\":\"3.12\",\"python_packages\":[\"torch==2.5.0\",\"beautifulsoup4==4.12.3\"],\"system_packages\":[\"git\"]},\"image\":\"test\",\"predict\":\"" + predictPyPath + ":Predictor\"}"

	// Create mock weight
	data := make([]byte, 1024)
	for i := 0; i < len(data); i++ {
		data[i] = byte(i % 256)
	}
	file, err := os.Create(filepath.Join(dir, "test_weight"))
	require.NoError(t, err)
	defer file.Close()
	for i := 0; i <= ((weights.WEIGHT_FILE_SIZE_INCLUSION+1)/1024)+1; i++ {
		_, err := file.Write(data)
		require.NoError(t, err)
	}

	// Setup mock command
	command := dockertest.NewMockCommand()
	client, err := r8HTTP.ProvideHTTPClient(command)
	require.NoError(t, err)
	webClient := web.NewClient(command, client)
	monobeamClient := monobeam.NewClient(client)

	// Run fast push
	err = FastPush(context.Background(), "r8.im/username/modelname", dir, command, webClient, monobeamClient)
	require.NoError(t, err)
}<|MERGE_RESOLUTION|>--- conflicted
+++ resolved
@@ -22,11 +22,7 @@
 func TestFastPush(t *testing.T) {
 	// Setup mock http server
 	server := httptest.NewServer(http.HandlerFunc(func(w http.ResponseWriter, r *http.Request) {
-<<<<<<< HEAD
-		if r.URL.Path == "/_api-r8im/models//test/versions" {
-=======
-		if r.URL.Path == "/username/modelname/versions" {
->>>>>>> 59545ccf
+		if r.URL.Path == "/_api-r8im/models/username/modelname/versions" {
 			w.WriteHeader(http.StatusCreated)
 		} else {
 			w.WriteHeader(http.StatusConflict)
@@ -71,11 +67,7 @@
 func TestFastPushWithWeight(t *testing.T) {
 	// Setup mock http server
 	server := httptest.NewServer(http.HandlerFunc(func(w http.ResponseWriter, r *http.Request) {
-<<<<<<< HEAD
-		if r.URL.Path == "/_api-r8im/models//test/versions" {
-=======
-		if r.URL.Path == "/username/modelname/versions" {
->>>>>>> 59545ccf
+		if r.URL.Path == "/_api-r8im/models/username/modelname/versions" {
 			w.WriteHeader(http.StatusCreated)
 		} else {
 			w.WriteHeader(http.StatusConflict)
