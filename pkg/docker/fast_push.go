package docker

import (
	"context"
	"errors"
	"fmt"
	"os"
	"path/filepath"
	"time"

	"golang.org/x/sync/errgroup"

<<<<<<< HEAD
	"github.com/aws/aws-sdk-go-v2/aws"
	"github.com/aws/aws-sdk-go-v2/credentials"
	"github.com/aws/aws-sdk-go-v2/service/s3"
=======
>>>>>>> 6f55fdd8
	"github.com/vbauerster/mpb/v8"

	"github.com/replicate/cog/pkg/docker/command"
	"github.com/replicate/cog/pkg/monobeam"
	"github.com/replicate/cog/pkg/requirements"
	"github.com/replicate/cog/pkg/util"
	"github.com/replicate/cog/pkg/web"
	"github.com/replicate/cog/pkg/weights"
	"github.com/replicate/cog/tools/uploader"
)

const weightsObjectType = "weights"
const filesObjectType = "files"
const requirementsTarFile = "requirements.tar.zst"

func FastPush(ctx context.Context, image string, projectDir string, command command.Command, webClient *web.Client, monobeamClient *monobeam.Client) error {
	g, _ := errgroup.WithContext(ctx)
	p := mpb.New(
		mpb.WithRefreshRate(180 * time.Millisecond),
	)

	tmpDir := filepath.Join(projectDir, ".cog", "tmp")
	weights, err := weights.ReadFastWeights(tmpDir)
	if err != nil {
		return fmt.Errorf("read weights error: %w", err)
	}
	// Upload weights
	for _, weight := range weights {
		g.Go(func() error {
			return monobeamClient.UploadFile(ctx, weightsObjectType, weight.Digest, weight.Path, p, "weights - "+filepath.Base(weight.Path))
		})
	}

	// Create a list of files to upload.
	files := []web.File{}

	aptTarFile, err := CurrentAptTarball(tmpDir)
	if err != nil {
		return fmt.Errorf("current apt tarball error: %w", err)
	}
	// Upload apt tar file
	if aptTarFile != "" {
		hash, err := util.SHA256HashFile(aptTarFile)
		if err != nil {
			return err
		}
		file, err := createFile(aptTarFile, hash)
		if err != nil {
			return err
		}
		files = append(files, *file)
		g.Go(func() error {
			return monobeamClient.UploadFile(ctx, filesObjectType, hash, aptTarFile, p, "apt")
		})
	}

	requirementsFile, err := requirements.CurrentRequirements(tmpDir)
	if err != nil {
		return err
	}
	// Upload python packages.
	if requirementsFile != "" {
		pythonTar, err := createPythonPackagesTarFile(image, tmpDir, command)
		if err != nil {
			return err
		}

		hash, err := util.SHA256HashFile(pythonTar)
		if err != nil {
			return err
		}

		file, err := createFile(pythonTar, hash)
		if err != nil {
			return err
		}
		files = append(files, *file)

		g.Go(func() error {
			return monobeamClient.UploadFile(ctx, filesObjectType, hash, pythonTar, p, "python-packages")
		})
	} else {
		requirementsTarFile := filepath.Join(tmpDir, requirementsTarFile)
		_, err = os.Stat(requirementsTarFile)
		if !errors.Is(err, os.ErrNotExist) {
			err = os.Remove(requirementsTarFile)
			if err != nil {
				return err
			}
		}
	}

	// Upload user /src.
	srcTar, err := createSrcTarFile(image, tmpDir, command)
	if err != nil {
		return fmt.Errorf("create src tarfile: %w", err)
	}
	hash, err := util.SHA256HashFile(srcTar)
	if err != nil {
		return err
	}
	file, err := createFile(srcTar, hash)
	if err != nil {
		return err
	}
	files = append(files, *file)
	g.Go(func() error {
		return monobeamClient.UploadFile(ctx, filesObjectType, hash, srcTar, p, "src")
	})

	// Wait for uploads
	err = g.Wait()
	if err != nil {
		return err
	}

	// Tell replicate about our new version
	return webClient.PostNewVersion(ctx, image, createWeightsFilesFromWeightsManifest(weights), files)
}

func createPythonPackagesTarFile(image string, tmpDir string, command command.Command) (string, error) {
	return command.CreateTarFile(image, tmpDir, requirementsTarFile, "root/.venv")
}

func createSrcTarFile(image string, tmpDir string, command command.Command) (string, error) {
	return command.CreateTarFile(image, tmpDir, "src.tar.zst", "src")
}

func createWeightsFilesFromWeightsManifest(weights []weights.Weight) []web.File {
	weightsFiles := []web.File{}
	for _, weight := range weights {
		file := web.File{
			Path:   weight.Path,
			Digest: weight.Digest,
			Size:   weight.Size,
		}
		weightsFiles = append(weightsFiles, file)
	}
	return weightsFiles
}

<<<<<<< HEAD
func uploadFile(ctx context.Context, objectType string, digest string, path string, token string, p *mpb.Progress, desc string) error {
	console.Debug("uploading file: " + path)

	// Declare that we want to upload a file.
	uploadUrl := startUploadURL(objectType, digest)
	client := &http.Client{}
	req, err := http.NewRequestWithContext(ctx, http.MethodPost, uploadUrl.String(), nil)
	if err != nil {
		return err
	}
	req.Header.Set("Authorization", "Bearer "+token)
	req.Header.Set("User-Agent", userAgent())
	resp, err := client.Do(req)
	if err != nil {
		return err
	}
	defer resp.Body.Close()

	// A conflict means we have already uploaded this file.
	if resp.StatusCode == http.StatusConflict {
		return nil
	} else if resp.StatusCode != http.StatusOK && resp.StatusCode != http.StatusCreated {
		return errors.New("Bad response: " + strconv.Itoa(resp.StatusCode))
	}

	// Decode the JSON payload
	decoder := json.NewDecoder(resp.Body)
	var data S3Config
	err = decoder.Decode(&data)
	if err != nil {
		return err
	}

	// Upload the file using tools/uploader/S3Uploader
	console.Debug("multi-part uploading file: " + path)
	cfg := aws.NewConfig()
	cfg.BaseEndpoint = &data.Endpoint
	cfg.Region = "auto"
	cfg.Credentials = credentials.StaticCredentialsProvider{
		Value: aws.Credentials{
			AccessKeyID:     data.AccessKeyId,
			SecretAccessKey: data.SecretAccessKey,
			SessionToken:    data.SessionToken,
			Expires:         time.Unix(data.Expires, 0),
		},
	}
	s3Client := s3.NewFromConfig(*cfg)
	uploadClient := uploader.NewS3Uploader(s3Client, nil)

	err = uploadClient.UploadObject(ctx, path, data.Bucket, data.Key, uploader.NewProgressConfig(p, desc))
	if err != nil {
		return err
	}

	// Begin verification
	verificationUrl := verificationURL(objectType, digest, data.Uuid)
	req, err = http.NewRequestWithContext(ctx, http.MethodPost, verificationUrl.String(), nil)
	if err != nil {
		return err
	}
	req.Header.Set("Authorization", "Bearer "+token)
	req.Header.Set("User-Agent", userAgent())
	beginResp, err := client.Do(req)
	if err != nil {
		return err
	}
	defer beginResp.Body.Close()
	if beginResp.StatusCode != http.StatusCreated {
		return errors.New("Bad response from upload verification: " + strconv.Itoa(resp.StatusCode))
	}

	// Check verification status
	req, err = http.NewRequestWithContext(ctx, http.MethodGet, verificationUrl.String(), nil)
	if err != nil {
		return err
	}
	req.Header.Set("Authorization", "Bearer "+token)
	req.Header.Set("User-Agent", userAgent())
	for i := 0; i < 100; i++ {
		final, err := checkVerificationStatus(req, client)
		if final {
			return err
		}
		time.Sleep(time.Second * 5)
	}

	return nil
}

func createPythonPackagesTarFile(image string, tmpDir string, command Command) (string, error) {
	return command.CreateTarFile(image, tmpDir, requirementsTarFile, "root/.venv")
}

func createSrcTarFile(image string, tmpDir string, command Command) (string, error) {
	return command.CreateTarFile(image, tmpDir, "src.tar.zst", "src")
=======
func createFile(path string, digest string) (*web.File, error) {
	file, err := os.Open(path)
	if err != nil {
		return nil, err
	}
	defer file.Close()

	fileInfo, err := file.Stat()
	if err != nil {
		return nil, err
	}

	webFile := web.File{
		Path:   path,
		Digest: digest,
		Size:   fileInfo.Size(),
	}
	return &webFile, nil
>>>>>>> 6f55fdd8
}<|MERGE_RESOLUTION|>--- conflicted
+++ resolved
@@ -10,12 +10,6 @@
 
 	"golang.org/x/sync/errgroup"
 
-<<<<<<< HEAD
-	"github.com/aws/aws-sdk-go-v2/aws"
-	"github.com/aws/aws-sdk-go-v2/credentials"
-	"github.com/aws/aws-sdk-go-v2/service/s3"
-=======
->>>>>>> 6f55fdd8
 	"github.com/vbauerster/mpb/v8"
 
 	"github.com/replicate/cog/pkg/docker/command"
@@ -24,7 +18,6 @@
 	"github.com/replicate/cog/pkg/util"
 	"github.com/replicate/cog/pkg/web"
 	"github.com/replicate/cog/pkg/weights"
-	"github.com/replicate/cog/tools/uploader"
 )
 
 const weightsObjectType = "weights"
@@ -157,103 +150,6 @@
 	return weightsFiles
 }
 
-<<<<<<< HEAD
-func uploadFile(ctx context.Context, objectType string, digest string, path string, token string, p *mpb.Progress, desc string) error {
-	console.Debug("uploading file: " + path)
-
-	// Declare that we want to upload a file.
-	uploadUrl := startUploadURL(objectType, digest)
-	client := &http.Client{}
-	req, err := http.NewRequestWithContext(ctx, http.MethodPost, uploadUrl.String(), nil)
-	if err != nil {
-		return err
-	}
-	req.Header.Set("Authorization", "Bearer "+token)
-	req.Header.Set("User-Agent", userAgent())
-	resp, err := client.Do(req)
-	if err != nil {
-		return err
-	}
-	defer resp.Body.Close()
-
-	// A conflict means we have already uploaded this file.
-	if resp.StatusCode == http.StatusConflict {
-		return nil
-	} else if resp.StatusCode != http.StatusOK && resp.StatusCode != http.StatusCreated {
-		return errors.New("Bad response: " + strconv.Itoa(resp.StatusCode))
-	}
-
-	// Decode the JSON payload
-	decoder := json.NewDecoder(resp.Body)
-	var data S3Config
-	err = decoder.Decode(&data)
-	if err != nil {
-		return err
-	}
-
-	// Upload the file using tools/uploader/S3Uploader
-	console.Debug("multi-part uploading file: " + path)
-	cfg := aws.NewConfig()
-	cfg.BaseEndpoint = &data.Endpoint
-	cfg.Region = "auto"
-	cfg.Credentials = credentials.StaticCredentialsProvider{
-		Value: aws.Credentials{
-			AccessKeyID:     data.AccessKeyId,
-			SecretAccessKey: data.SecretAccessKey,
-			SessionToken:    data.SessionToken,
-			Expires:         time.Unix(data.Expires, 0),
-		},
-	}
-	s3Client := s3.NewFromConfig(*cfg)
-	uploadClient := uploader.NewS3Uploader(s3Client, nil)
-
-	err = uploadClient.UploadObject(ctx, path, data.Bucket, data.Key, uploader.NewProgressConfig(p, desc))
-	if err != nil {
-		return err
-	}
-
-	// Begin verification
-	verificationUrl := verificationURL(objectType, digest, data.Uuid)
-	req, err = http.NewRequestWithContext(ctx, http.MethodPost, verificationUrl.String(), nil)
-	if err != nil {
-		return err
-	}
-	req.Header.Set("Authorization", "Bearer "+token)
-	req.Header.Set("User-Agent", userAgent())
-	beginResp, err := client.Do(req)
-	if err != nil {
-		return err
-	}
-	defer beginResp.Body.Close()
-	if beginResp.StatusCode != http.StatusCreated {
-		return errors.New("Bad response from upload verification: " + strconv.Itoa(resp.StatusCode))
-	}
-
-	// Check verification status
-	req, err = http.NewRequestWithContext(ctx, http.MethodGet, verificationUrl.String(), nil)
-	if err != nil {
-		return err
-	}
-	req.Header.Set("Authorization", "Bearer "+token)
-	req.Header.Set("User-Agent", userAgent())
-	for i := 0; i < 100; i++ {
-		final, err := checkVerificationStatus(req, client)
-		if final {
-			return err
-		}
-		time.Sleep(time.Second * 5)
-	}
-
-	return nil
-}
-
-func createPythonPackagesTarFile(image string, tmpDir string, command Command) (string, error) {
-	return command.CreateTarFile(image, tmpDir, requirementsTarFile, "root/.venv")
-}
-
-func createSrcTarFile(image string, tmpDir string, command Command) (string, error) {
-	return command.CreateTarFile(image, tmpDir, "src.tar.zst", "src")
-=======
 func createFile(path string, digest string) (*web.File, error) {
 	file, err := os.Open(path)
 	if err != nil {
@@ -272,5 +168,4 @@
 		Size:   fileInfo.Size(),
 	}
 	return &webFile, nil
->>>>>>> 6f55fdd8
 }