--- conflicted
+++ resolved
@@ -9,10 +9,6 @@
 
 	"golang.org/x/sync/errgroup"
 
-<<<<<<< HEAD
-	"github.com/replicate/cog/pkg/docker/command"
-	"github.com/replicate/cog/pkg/monobeam"
-=======
 	"github.com/aws/aws-sdk-go-v2/aws"
 	"github.com/aws/aws-sdk-go-v2/credentials"
 	"github.com/aws/aws-sdk-go-v2/feature/s3/manager"
@@ -21,7 +17,8 @@
 	"github.com/vbauerster/mpb/v8/decor"
 
 	"github.com/replicate/cog/pkg/global"
->>>>>>> e7e042cf
+  "github.com/replicate/cog/pkg/docker/command"
+	"github.com/replicate/cog/pkg/monobeam"
 	"github.com/replicate/cog/pkg/requirements"
 	"github.com/replicate/cog/pkg/util"
 	"github.com/replicate/cog/pkg/web"
@@ -46,11 +43,7 @@
 	// Upload weights
 	for _, weight := range weights {
 		g.Go(func() error {
-<<<<<<< HEAD
 			return monobeamClient.UploadFile(ctx, weightsObjectType, weight.Digest, weight.Path)
-=======
-			return uploadFile(ctx, weightsObjectType, weight.Digest, weight.Path, token, p, "weights - "+filepath.Base(weight.Path))
->>>>>>> e7e042cf
 		})
 	}
 
@@ -73,11 +66,7 @@
 		}
 		files = append(files, *file)
 		g.Go(func() error {
-<<<<<<< HEAD
 			return monobeamClient.UploadFile(ctx, filesObjectType, hash, aptTarFile)
-=======
-			return uploadFile(ctx, filesObjectType, hash, aptTarFile, token, p, "apt")
->>>>>>> e7e042cf
 		})
 	}
 
@@ -104,11 +93,7 @@
 		files = append(files, *file)
 
 		g.Go(func() error {
-<<<<<<< HEAD
 			return monobeamClient.UploadFile(ctx, filesObjectType, hash, pythonTar)
-=======
-			return uploadFile(ctx, filesObjectType, hash, pythonTar, token, p, "python-packages")
->>>>>>> e7e042cf
 		})
 	} else {
 		requirementsTarFile := filepath.Join(tmpDir, requirementsTarFile)
@@ -136,11 +121,7 @@
 	}
 	files = append(files, *file)
 	g.Go(func() error {
-<<<<<<< HEAD
 		return monobeamClient.UploadFile(ctx, filesObjectType, hash, srcTar)
-=======
-		return uploadFile(ctx, filesObjectType, hash, srcTar, token, p, "src")
->>>>>>> e7e042cf
 	})
 
 	// Wait for uploads
@@ -174,7 +155,6 @@
 	return weightsFiles
 }
 
-<<<<<<< HEAD
 func createFile(path string, digest string) (*web.File, error) {
 	file, err := os.Open(path)
 	if err != nil {
@@ -183,102 +163,6 @@
 	defer file.Close()
 
 	fileInfo, err := file.Stat()
-=======
-func uploadFile(ctx context.Context, objectType string, digest string, path string, token string, p *mpb.Progress, desc string) error {
-	console.Debug("uploading file: " + path)
-
-	// Open the file for uploading
-	file, err := os.Open(path)
-	if err != nil {
-		return err
-	}
-	defer file.Close()
-
-	// Find the file size
-	fileInfo, err := file.Stat()
-	if err != nil {
-		return err
-	}
-
-	// Start the progress bar
-	trimDesc := desc
-	if len(trimDesc) > 20 {
-		trimDesc = trimDesc[:20]
-	}
-	if len(trimDesc) < 20 {
-		trimDesc += strings.Repeat(" ", 20-len(trimDesc))
-	}
-	bar := p.New(fileInfo.Size(),
-		mpb.BarStyle().Rbound("|"),
-		mpb.PrependDecorators(
-			decor.Name(trimDesc+" "),
-			decor.Counters(decor.SizeB1024(0), "% .2f / % .2f"),
-		),
-		mpb.AppendDecorators(
-			decor.EwmaETA(decor.ET_STYLE_GO, 30),
-			decor.Name(" ] "),
-			decor.EwmaSpeed(decor.SizeB1024(0), "% .2f", 30),
-		),
-	)
-	defer bar.Abort(false)
-
-	// Declare that we want to upload a file.
-	uploadUrl := startUploadURL(objectType, digest)
-	client := &http.Client{}
-	req, err := http.NewRequestWithContext(ctx, http.MethodPost, uploadUrl.String(), nil)
-	if err != nil {
-		return err
-	}
-	req.Header.Set("Authorization", "Bearer "+token)
-	req.Header.Set("User-Agent", userAgent())
-	resp, err := client.Do(req)
-	if err != nil {
-		return err
-	}
-	defer resp.Body.Close()
-
-	// A conflict means we have already uploaded this file.
-	if resp.StatusCode == http.StatusConflict {
-		return nil
-	} else if resp.StatusCode != http.StatusOK && resp.StatusCode != http.StatusCreated {
-		return errors.New("Bad response: " + strconv.Itoa(resp.StatusCode))
-	}
-
-	// Decode the JSON payload
-	decoder := json.NewDecoder(resp.Body)
-	var data S3Config
-	err = decoder.Decode(&data)
-	if err != nil {
-		return err
-	}
-
-	// Upload the file using an S3 client
-	console.Debug("multi-part uploading file: " + path)
-	cfg := aws.NewConfig()
-	cfg.BaseEndpoint = &data.Endpoint
-	cfg.Region = "auto"
-	cfg.Credentials = credentials.StaticCredentialsProvider{
-		Value: aws.Credentials{
-			AccessKeyID:     data.AccessKeyId,
-			SecretAccessKey: data.SecretAccessKey,
-			SessionToken:    data.SessionToken,
-			Expires:         time.Unix(data.Expires, 0),
-		},
-	}
-	s3Client := s3.NewFromConfig(*cfg)
-	uploader := manager.NewUploader(s3Client, func(u *manager.Uploader) {
-		u.PartSize = 64 * 1024 * 1024 // 64MB per part
-	})
-
-	proxyReader := bar.ProxyReader(file)
-	defer proxyReader.Close()
-	uploadParams := &s3.PutObjectInput{
-		Bucket: aws.String(data.Bucket),
-		Key:    aws.String(data.Key),
-		Body:   proxyReader,
-	}
-	_, err = uploader.Upload(ctx, uploadParams)
->>>>>>> e7e042cf
 	if err != nil {
 		return nil, err
 	}
