--- conflicted
+++ resolved
@@ -196,13 +196,9 @@
 		containerID,
 	}
 
-<<<<<<< HEAD
-	if err := c.exec(ctx, nil, nil, nil, "", args); err != nil {
+
+	if err := c.exec(ctx, nil, io.Discard, nil, "", args); err != nil {
 		if isContainerNotFoundError(err) {
-=======
-	if err := c.exec(ctx, nil, io.Discard, nil, "", args); err != nil {
-		if strings.Contains(err.Error(), "No such container") {
->>>>>>> 24f693ef
 			err = &command.NotFoundError{Object: "container", Ref: containerID}
 		}
 		return fmt.Errorf("failed to stop container %q: %w", containerID, err)
