--- conflicted
+++ resolved
@@ -20,11 +20,7 @@
 func TestPush(t *testing.T) {
 	// Setup mock http server
 	server := httptest.NewServer(http.HandlerFunc(func(w http.ResponseWriter, r *http.Request) {
-<<<<<<< HEAD
-		if r.URL.Path == "/_api-r8im/models//test/versions" {
-=======
-		if r.URL.Path == "/username/modelname/versions" {
->>>>>>> 59545ccf
+		if r.URL.Path == "/_api-r8im/models/username/modelname/versions" {
 			w.WriteHeader(http.StatusCreated)
 		} else {
 			w.WriteHeader(http.StatusConflict)
@@ -65,11 +61,7 @@
 func TestPushWithWeight(t *testing.T) {
 	// Setup mock http server
 	server := httptest.NewServer(http.HandlerFunc(func(w http.ResponseWriter, r *http.Request) {
-<<<<<<< HEAD
-		if r.URL.Path == "/_api-r8im/models//test/versions" {
-=======
-		if r.URL.Path == "/username/modelname/versions" {
->>>>>>> 59545ccf
+		if r.URL.Path == "/_api-r8im/models/username/modelname/versions" {
 			w.WriteHeader(http.StatusCreated)
 		} else {
 			w.WriteHeader(http.StatusConflict)
