--- conflicted
+++ resolved
@@ -72,15 +72,12 @@
 	if err != nil {
 		return "", err
 	}
-<<<<<<< HEAD
 
 	pythonRequirements, err := g.pythonRequirements()
 	if err != nil {
 		return "", err
 
 	}
-=======
->>>>>>> be661dcf
 	pipInstalls, err := g.pipInstalls()
 	if err != nil {
 		return "", err
@@ -103,6 +100,7 @@
 		g.installCython(),
 		installCog,
 		aptInstalls,
+		pythonRequirements,
 		pipInstalls,
 		g.installSieve(),
 		g.uninstallPydantic(),
@@ -211,7 +209,6 @@
 func (g *Generator) installCog() (string, error) {
 	// Wheel name needs to be full format otherwise pip refuses to install it
 	cogFilename := "cog-0.0.1.dev-py3-none-any.whl"
-<<<<<<< HEAD
 	cogPath := filepath.Join(g.tmpDir, cogFilename)
 	if err := os.MkdirAll(filepath.Dir(cogPath), 0o755); err != nil {
 		return "", fmt.Errorf("Failed to write %s: %w", cogFilename, err)
@@ -248,14 +245,9 @@
 
 	if reqs == "" {
 		return "", nil
-=======
-	lines, containerPath, err := g.writeTemp(cogFilename, cogWheelEmbed)
-	if err != nil {
-		return "", err
->>>>>>> be661dcf
-	}
-	lines = append(lines, fmt.Sprintf("RUN --mount=type=cache,target=/root/.cache/pip pip install %s", containerPath))
-	return strings.Join(lines, "\n"), nil
+	}
+	return fmt.Sprintf(`COPY %s /tmp/requirements.txt
+RUN --mount=type=cache,target=/root/.cache/pip pip install -r /tmp/requirements.txt && rm /tmp/requirements.txt`, reqs), nil
 }
 
 func (g *Generator) pipInstalls() (string, error) {
