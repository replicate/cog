package dockerfile

import (
	"encoding/json"
	"errors"
	"fmt"
	"os"
	"path"
	"path/filepath"
	"strings"

	"github.com/replicate/cog/pkg/dockerignore"
	"github.com/replicate/cog/pkg/util/console"
	"github.com/replicate/cog/pkg/util/files"

	"github.com/replicate/cog/pkg/config"
	"github.com/replicate/cog/pkg/docker"
	"github.com/replicate/cog/pkg/docker/command"
	"github.com/replicate/cog/pkg/requirements"
	"github.com/replicate/cog/pkg/weights"
)

const MONOBASE_IMAGE = "r8.im/monobase:latest"
const FUSE_RPC_WEIGHTS_PATH = "/srv/r8/fuse-rpc/weights/sha256"
const MONOBASE_CACHE_DIR = "/var/cache/monobase"
const MONOBASE_CACHE_MOUNT = "--mount=type=cache,target=" + MONOBASE_CACHE_DIR + ",id=monobase-cache"
const UV_CACHE_DIR = "/srv/r8/monobase/uv/cache"
const UV_CACHE_MOUNT = "--mount=type=cache,target=" + UV_CACHE_DIR + ",id=uv-cache"
const FAST_GENERATOR_NAME = "FAST_GENERATOR"

const contextBuildDir = "context"
const aptBuildContextName = "apt"
const monobaseBuildContextName = "monobase"
const requirementsBuildContextName = "requirements"
const srcBuildContextName = "src"
const buildTmpDir = "/buildtmp"

var srcBuildDir = filepath.Join(contextBuildDir, "src")
var aptBuildDir = filepath.Join(contextBuildDir, "apt")
var monobaseBuildDir = filepath.Join(contextBuildDir, "monobase")
var requirementsBuildDir = filepath.Join(contextBuildDir, "requirements")

type FastGenerator struct {
	Config        *config.Config
	Dir           string
	dockerCommand command.Command
	matrix        MonobaseMatrix
	localImage    bool
}

type MonobaseVenv struct {
	Python string `json:"python"`
	Torch  string `json:"torch"`
	Cuda   string `json:"cuda"`
}

func NewFastGenerator(config *config.Config, dir string, dockerCommand command.Command, matrix *MonobaseMatrix, localImage bool) (*FastGenerator, error) {
	return &FastGenerator{
		Config:        config,
		Dir:           dir,
		dockerCommand: dockerCommand,
		matrix:        *matrix,
		localImage:    localImage,
	}, nil
}

func (g *FastGenerator) GenerateInitialSteps() (string, error) {
	return "", errors.New("GenerateInitialSteps not supported in FastGenerator")
}

func (g *FastGenerator) BaseImage() (string, error) {
	return "", errors.New("BaseImage not supported in FastGenerator")
}

func (g *FastGenerator) Cleanup() error {
	return nil
}

func (g *FastGenerator) GenerateDockerfileWithoutSeparateWeights() (string, error) {
	return g.generate()
}

func (g *FastGenerator) GenerateModelBase() (string, error) {
	return "", errors.New("GenerateModelBase not supported in FastGenerator")
}

func (g *FastGenerator) GenerateModelBaseWithSeparateWeights(imageName string) (weightsBase string, dockerfile string, dockerignoreContents string, err error) {
	return "", "", "", errors.New("GenerateModelBaseWithSeparateWeights not supported in FastGenerator")
}

func (g *FastGenerator) GenerateWeightsManifest() (*weights.Manifest, error) {
	return nil, errors.New("GenerateWeightsManifest not supported in FastGenerator")
}

func (g *FastGenerator) IsUsingCogBaseImage() bool {
	return false
}

func (g *FastGenerator) SetPrecompile(precompile bool) {
}

func (g *FastGenerator) SetStrip(strip bool) {
}

func (g *FastGenerator) SetUseCogBaseImage(useCogBaseImage bool) {
}

func (g *FastGenerator) SetUseCogBaseImagePtr(useCogBaseImage *bool) {
}

func (g *FastGenerator) SetUseCudaBaseImage(argumentValue string) {
}

func (g *FastGenerator) Name() string {
	return FAST_GENERATOR_NAME
}

func (g *FastGenerator) BuildDir() (string, error) {
	contextDir, err := BuildCogTempDir(g.Dir, contextBuildDir)
	if err != nil {
		return "", err
	}
	return contextDir, nil
}

func (g *FastGenerator) BuildContexts() (map[string]string, error) {
	aptDir, err := BuildCogTempDir(g.Dir, aptBuildDir)
	if err != nil {
		return nil, err
	}
	monobaseDir, err := BuildCogTempDir(g.Dir, monobaseBuildDir)
	if err != nil {
		return nil, err
	}
	requirementsDir, err := BuildCogTempDir(g.Dir, requirementsBuildDir)
	if err != nil {
		return nil, err
	}
	srcDir, err := BuildCogTempDir(g.Dir, srcBuildDir)
	if err != nil {
		return nil, err
	}
	return map[string]string{
		aptBuildContextName:          aptDir,
		monobaseBuildContextName:     monobaseDir,
		requirementsBuildContextName: requirementsDir,
		srcBuildContextName:          srcDir,
	}, nil
}

func (g *FastGenerator) generate() (string, error) {
	err := g.validateConfig()
	if err != nil {
		return "", err
	}

	// Always pull latest monobase as we rely on it for build logic
	if err := g.dockerCommand.Pull(MONOBASE_IMAGE); err != nil {
		return "", err
	}

	// Temp directories are used as bind mounts in docker build
	// Separate them so that changes in one layer doesn't invalidate everything else

	// Weights layer
	// Includes file metadata, triggered by weights file changes
	tmpWeightsDir, err := BuildCogTempDir(g.Dir, "weights")
	if err != nil {
		return "", err
	}
	weights, err := weights.FindFastWeights(g.Dir, tmpWeightsDir)
	if err != nil {
		return "", err
	}

	// APT layer
	// Includes a tarball extracted from APT packages, triggered by system_packages changes
	tmpAptDir, err := BuildCogTempDir(g.Dir, aptBuildDir)
	if err != nil {
		return "", err
	}
	aptTarFile, err := g.generateAptTarball(tmpAptDir)
	if err != nil {
		return "", fmt.Errorf("generate apt tarball: %w", err)
	}

	// Monobase layer
	// Includes an ENV file, triggered by Python, Torch, or CUDA version changes
	tmpMonobaseDir, err := BuildCogTempDir(g.Dir, monobaseBuildDir)
	if err != nil {
		return "", err
	}
	lines := []string{}
	lines, err = g.generateMonobase(lines, tmpMonobaseDir)
	if err != nil {
		return "", err
	}

	// User layer
	// Includes requirements.txt, triggered by python_requirements changes
	tmpRequirementsDir, err := BuildCogTempDir(g.Dir, requirementsBuildDir)
	if err != nil {
		return "", err
	}

	lines, err = g.copyWeights(lines, weights)
	if err != nil {
		return "", err
	}

	lines, err = g.installApt(lines, aptTarFile)
	if err != nil {
		return "", err
	}

	lines, err = g.installPython(lines, tmpRequirementsDir)
	if err != nil {
		return "", err
	}

	lines, err = g.installSrc(lines, weights)
	if err != nil {
		return "", err
	}

	lines, err = g.entrypoint(lines)
	if err != nil {
		return "", err
	}

	return strings.Join(lines, "\n"), nil
}

func (g *FastGenerator) generateMonobase(lines []string, tmpDir string) ([]string, error) {
	var envs []string
	envs = append(envs, []string{
		// This installs latest version of coglet
		"ENV R8_COG_VERSION=coglet",
	}...)

	if g.Config.Build.GPU {
		cudaVersion := g.Config.Build.CUDA
		cudnnVersion := g.Config.Build.CuDNN
		if cudnnVersion == "" {
			cudnnVersion = g.matrix.DefaultCudnnVersion()
		}
		if !CheckMajorMinorOnly(cudaVersion) {
			return nil, fmt.Errorf("CUDA version must be <major>.<minor>, supported versions: %s", strings.Join(g.matrix.CudaVersions, ", "))
		}
		if !CheckMajorOnly(cudnnVersion) {
			return nil, fmt.Errorf("CUDNN version must be <major> only, supported versions: %s", strings.Join(g.matrix.CudnnVersions, ", "))
		}

		envs = append(envs, []string{
			"ENV R8_CUDA_VERSION=" + cudaVersion,
			"ENV R8_CUDNN_VERSION=" + cudnnVersion,
			"ENV R8_CUDA_PREFIX=https://monobase-packages.replicate.delivery/cuda",
			"ENV R8_CUDNN_PREFIX=https://monobase-packages.replicate.delivery/cudnn",
		}...)
	}

	if !CheckMajorMinorOnly(g.Config.Build.PythonVersion) {
		return nil, fmt.Errorf(
			"Python version must be <major>.<minor>, supported versions: %s", strings.Join(g.matrix.PythonVersions, ", "))
	}
	envs = append(envs, []string{
		"ENV R8_PYTHON_VERSION=" + g.Config.Build.PythonVersion,
	}...)

	torchVersion, ok := g.Config.TorchVersion()
	if ok {
		if !CheckMajorMinorPatch(torchVersion) {
			return nil, fmt.Errorf("Torch version must be <major>.<minor>.<patch>: %s", strings.Join(g.matrix.TorchVersions, ", "))
		}
		envs = append(envs, []string{
			"ENV R8_TORCH_VERSION=" + torchVersion,
		}...)
	}

	if !g.matrix.IsSupported(g.Config.Build.PythonVersion, torchVersion, g.Config.Build.CUDA) {
		return nil, fmt.Errorf(
			"Unsupported version combination: Python=%s, Torch=%s, CUDA=%s",
			g.Config.Build.PythonVersion, torchVersion, g.Config.Build.CUDA)
	}

	// The only input to monobase.build are these ENV vars
	// Write them in tmp mount for layer caching
	err := files.WriteIfDifferent(path.Join(tmpDir, "env.txt"), strings.Join(envs, "\n"))
	if err != nil {
		return nil, err
	}

	lines = append(lines, []string{
		"# syntax=docker/dockerfile:1-labs",
		"FROM " + MONOBASE_IMAGE,
	}...)
	lines = append(lines, envs...)
	lines = append(lines, []string{
		"RUN " + strings.Join([]string{
			"--mount=from=" + monobaseBuildContextName + ",target=" + buildTmpDir,
			MONOBASE_CACHE_MOUNT,
			UV_CACHE_MOUNT,
		}, " ") + " UV_CACHE_DIR=\"" + UV_CACHE_DIR + "\" UV_LINK_MODE=copy /opt/r8/monobase/run.sh monobase.build --mini --cache=" + MONOBASE_CACHE_DIR,
	}...)
	return lines, nil
}

func (g *FastGenerator) copyWeights(lines []string, weights []weights.Weight) ([]string, error) {
	if len(weights) == 0 {
		return lines, nil
	}

	if g.localImage {
		weightPaths := []string{}
		for _, weight := range weights {
			weightPaths = append(weightPaths, weight.Path)
		}
		jsonBytes, err := json.Marshal(weightPaths)
		if err != nil {
			return lines, err
		}
		lines = append(lines, "LABEL "+command.CogWeightsManifestLabelKey+"=\""+string(jsonBytes)+"\"")
	} else {
		for _, weight := range weights {
			lines = append(lines, "COPY --link \""+weight.Path+"\" \""+filepath.Join(FUSE_RPC_WEIGHTS_PATH, weight.Digest)+"\"")
		}
	}

	return lines, nil
}

func (g *FastGenerator) installApt(lines []string, aptTarFile string) ([]string, error) {
	// Install apt packages

	if aptTarFile != "" {
		lines = append(lines, "RUN --mount=from="+aptBuildContextName+",target="+buildTmpDir+" tar -xf \""+filepath.Join(buildTmpDir, aptTarFile)+"\" -C /")
	}
	return lines, nil
}

func (g *FastGenerator) installPython(lines []string, tmpDir string) ([]string, error) {
	// Install python packages
<<<<<<< HEAD
	requirementsFile, err := requirements.GenerateRequirements(tmpDir, g.Config)
=======
	tmpMount, err := g.buildTmpMount(tmpDir)
	if err != nil {
		return nil, err
	}
	if len(g.Config.Build.PythonPackages) > 0 {
		return nil, fmt.Errorf("python_packages is no longer supported, use python_requirements instead")
	}
	// No Python requirements
	if g.Config.Build.PythonRequirements == "" {
		return lines, nil
	}

	requirementsFile, err := requirements.GenerateRequirements(tmpDir, g.Config.Build.PythonRequirements)
>>>>>>> f325711d
	if err != nil {
		return nil, err
	}
	if requirementsFile != "" {
		lines = append(lines, "RUN "+strings.Join([]string{
			"--mount=from=" + requirementsBuildContextName + ",target=/buildtmp",
			"--mount=from=" + srcBuildContextName + ",target=/src",
			UV_CACHE_MOUNT,
		}, " ")+" cd /src && UV_CACHE_DIR=\""+UV_CACHE_DIR+"\" UV_LINK_MODE=copy UV_COMPILE_BYTECODE=0 /opt/r8/monobase/run.sh monobase.user --requirements=/buildtmp/requirements.txt")
	}
	return lines, nil
}

func (g *FastGenerator) installSrc(lines []string, weights []weights.Weight) ([]string, error) {
	// Install /src

	srcDir, err := BuildCogTempDir(g.Dir, srcBuildDir)
	if err != nil {
		return nil, err
	}

	// Rsync local src with our srcdir
	if g.localImage {
		err := g.rsyncSrc(srcDir, weights)
		if err != nil {
			return nil, err
		}
	}

	buildDir, err := g.BuildDir()
	if err != nil {
		return nil, err
	}
	relSrcDir, err := filepath.Rel(buildDir, srcDir)
	if err != nil {
		return nil, err
	}

	// Copy over source / without weights
	copyCommand := "COPY --link --exclude='.cog' "
	for _, weight := range weights {
		copyCommand += "--exclude='" + weight.Path + "' "
	}
	copyCommand += relSrcDir + "/. /src"
	lines = append(lines, copyCommand)

	// Link to weights
	// If it is a local image we do this with a runtime mount instead to make builds faster.
	if len(weights) > 0 && !g.localImage {
		linkCommands := []string{}
		for _, weight := range weights {
			linkCommands = append(linkCommands, "ln -s \""+filepath.Join(FUSE_RPC_WEIGHTS_PATH, weight.Digest)+"\" \"/src/"+weight.Path+"\"")
		}
		lines = append(lines, "RUN "+strings.Join(linkCommands, " && "))
	}

	return lines, nil
}

func (g *FastGenerator) entrypoint(lines []string) ([]string, error) {
	return append(lines, []string{
		"WORKDIR /src",
		"ENV VERBOSE=0",
		"ENTRYPOINT [\"/usr/bin/tini\", \"--\", \"/opt/r8/monobase/exec.sh\"]",
		"CMD [\"python\", \"-m\", \"cog.server.http\"]",
	}...), nil
}

func (g *FastGenerator) generateAptTarball(tmpDir string) (string, error) {
	return docker.CreateAptTarball(tmpDir, g.dockerCommand, g.Config.Build.SystemPackages...)
}

func (g *FastGenerator) validateConfig() error {
	if len(g.Config.Build.Run) > 0 {
		return errors.New("cog builds with --x-fast do not support build run commands.")
	}
	return nil
}

func (g *FastGenerator) rsyncSrc(srcDir string, weights []weights.Weight) error {
	matcher, err := dockerignore.CreateMatcher(g.Dir)
	if err != nil {
		return err
	}

	relPath, err := filepath.Rel(g.Dir, srcDir)
	if err != nil {
		return err
	}

	// Find files we haven't copied over yet.
	usedFiles := make(map[string]bool)
	usedFiles[relPath] = true
	err = filepath.Walk(g.Dir, func(path string, info os.FileInfo, err error) error {
		if err != nil {
			return err
		}

		if matcher != nil && matcher.MatchesPath(path) {
			if info.IsDir() {
				return filepath.SkipDir
			}
			return nil
		}

		if info.IsDir() && info.Name() == CogBuildArtifactsFolder {
			return filepath.SkipDir
		}

		relPath, err := filepath.Rel(g.Dir, path)
		if err != nil {
			return err
		}

		// Skip weights, we handle them separately
		for _, weight := range weights {
			if weight.Path == relPath {
				return nil
			}
		}

		copyPath := filepath.Join(srcDir, relPath)
		err = ensureFSObjectExists(copyPath, path)
		if err != nil {
			return err
		}
		usedFiles[relPath] = true
		return nil
	})
	if err != nil {
		return err
	}

	// Remove files that we no longer need in our tmp dir.
	err = filepath.Walk(srcDir, func(path string, info os.FileInfo, err error) error {
		if err != nil {
			return err
		}

		relPath, err := filepath.Rel(srcDir, path)
		if err != nil {
			return err
		}

		_, ok := usedFiles[relPath]
		if !ok {
			console.Debug("Deleting " + relPath)
			err = os.RemoveAll(path)
			if err != nil {
				return err
			}
		}

		return nil
	})
	if err != nil {
		return err
	}

	return nil
}

func copyFileWithTimes(destination string, src string) error {
	console.Debug("Copying " + destination + " to " + src)
	info, err := os.Stat(src)
	if err != nil {
		return err
	}
	err = files.CopyFile(src, destination)
	if err != nil {
		return err
	}
	err = os.Chtimes(destination, info.ModTime(), info.ModTime())
	if err != nil {
		return err
	}
	return nil
}

func ensureFSObjectExists(destination string, src string) error {
	exists, err := files.Exists(destination)
	if err != nil {
		return err
	}

	info, err := os.Stat(src)
	if err != nil {
		return err
	}
	mode := info.Mode()

	if !exists {
		switch {
		case mode.IsDir():
			err := os.Mkdir(destination, 0777)
			if err != nil {
				return err
			}
		case mode.IsRegular():
			err := copyFileWithTimes(destination, src)
			if err != nil {
				return err
			}
		}
	} else {
		if mode.IsRegular() {
			destInfo, err := os.Stat(destination)
			if err != nil {
				return err
			}

			if destInfo.ModTime() != info.ModTime() {
				err := copyFileWithTimes(destination, src)
				if err != nil {
					return err
				}
			}
		}
	}

	return nil
}<|MERGE_RESOLUTION|>--- conflicted
+++ resolved
@@ -340,9 +340,6 @@
 
 func (g *FastGenerator) installPython(lines []string, tmpDir string) ([]string, error) {
 	// Install python packages
-<<<<<<< HEAD
-	requirementsFile, err := requirements.GenerateRequirements(tmpDir, g.Config)
-=======
 	tmpMount, err := g.buildTmpMount(tmpDir)
 	if err != nil {
 		return nil, err
@@ -356,7 +353,6 @@
 	}
 
 	requirementsFile, err := requirements.GenerateRequirements(tmpDir, g.Config.Build.PythonRequirements)
->>>>>>> f325711d
 	if err != nil {
 		return nil, err
 	}
