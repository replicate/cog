package web

import (
	"bytes"
	"context"
	"encoding/json"
	"errors"
	"fmt"
	"io"
	"net/http"
	"net/url"
	"os"
	"strconv"
	"strings"

	"github.com/replicate/cog/pkg/config"
	"github.com/replicate/cog/pkg/docker/command"
	"github.com/replicate/cog/pkg/env"
	"github.com/replicate/cog/pkg/global"
	"github.com/replicate/cog/pkg/util/console"
)

type Client struct {
	dockerCommand command.Command
	client        *http.Client
}

type File struct {
	Path   string `json:"path"`
	Digest string `json:"digest"`
	Size   int64  `json:"size"`
}

type Env struct {
	CogGpu              string `json:"COG_GPU"`
	CogPredictTypeStub  string `json:"COG_PREDICT_TYPE_STUB"`
	CogTrainTypeStub    string `json:"COG_TRAIN_TYPE_STUB"`
	CogPredictCodeStrip string `json:"COG_PREDICT_CODE_STRIP"`
	CogTrainCodeStrip   string `json:"COG_TRAIN_CODE_STRIP"`
	CogPyEnvPath        string `json:"COG_PYENV_PATH"`
	CogEagerImports     string `json:"COG_EAGER_IMPORTS"`
	R8CudaVersion       string `json:"R8_CUDA_VERSION"`
	R8CudnnVersion      string `json:"R8_CUDNN_VERSION"`
	R8PythonVersion     string `json:"R8_PYTHON_VERSION"`
	R8TorchVersion      string `json:"R8_TORCH_VERSION"`
}

type RuntimeConfig struct {
	Weights []File `json:"weights"`
	Files   []File `json:"files"`
	Env     Env    `json:"env"`
}

type Version struct {
	Annotations   map[string]string `json:"annotations"`
	CogConfig     config.Config     `json:"cog_config"`
	CogVersion    string            `json:"cog_version"`
	OpenAPISchema map[string]any    `json:"openapi_schema"`
	RuntimeConfig RuntimeConfig     `json:"runtime_config"`
	Virtual       bool              `json:"virtual"`
}

func NewClient(dockerCommand command.Command, client *http.Client) *Client {
	return &Client{
		dockerCommand: dockerCommand,
		client:        client,
	}
}

func (c *Client) PostNewVersion(ctx context.Context, image string, weights []File, files []File) error {
	version, err := c.versionFromManifest(image, weights, files)
	if err != nil {
		return err
	}

	jsonData, err := json.Marshal(version)
	if err != nil {
		return fmt.Errorf("failed to build new version from manifest: %v", err)
	}

	versionUrl, err := newVersionURL(image)
	if err != nil {
		return fmt.Errorf("failed to marshal JSON for new version: %v", err)
	}

	req, err := http.NewRequestWithContext(ctx, http.MethodPost, versionUrl.String(), bytes.NewReader(jsonData))
	if err != nil {
		return err
	}

	resp, err := c.client.Do(req)
	if err != nil {
		return err
	}
	defer resp.Body.Close()

	bod, _ := io.ReadAll(resp.Body)
	console.Debug(string(bod))

	if resp.StatusCode != http.StatusCreated {
		return errors.New("Bad response from new version endpoint: " + strconv.Itoa(resp.StatusCode))
	}

	return nil
}

func (c *Client) versionFromManifest(image string, weights []File, files []File) (*Version, error) {
	manifest, err := c.dockerCommand.Inspect(image)
	if err != nil {
		return nil, fmt.Errorf("failed to inspect docker image: %v", err)
	}

	var cogConfig config.Config
	err = json.Unmarshal([]byte(manifest.Config.Labels[command.CogConfigLabelKey]), &cogConfig)
	if err != nil {
		return nil, fmt.Errorf("failed to get cog config from docker image: %v", err)
	}

	var openAPISchema map[string]any
	err = json.Unmarshal([]byte(manifest.Config.Labels[command.CogOpenAPISchemaLabelKey]), &openAPISchema)
	if err != nil {
		return nil, fmt.Errorf("failed to get OpenAPI schema from docker image: %v", err)
	}

	predictCode, err := stripCodeFromStub(cogConfig, true)
	if err != nil {
		return nil, err
	}
	trainCode, err := stripCodeFromStub(cogConfig, false)
	if err != nil {
		return nil, err
	}

	var cogGPU int
	if cogConfig.Build.GPU {
		cogGPU = 1
	}

	torchVersion := ""
	cudaVersion := ""
	cudnnVersion := ""
	pythonVersion := ""
	pythonPath := ""
	for _, env := range manifest.Config.Env {
		envName, envValue, found := strings.Cut(env, "=")
		if !found {
			continue
		}
		switch envName {
		case command.R8TorchVersionEnvVarName:
			torchVersion = envValue
		case command.R8CudaVersionEnvVarName:
			cudaVersion = envValue
		case command.R8CudnnVersionEnvVarName:
			cudnnVersion = envValue
		case command.R8PythonVersionEnvVarName:
			pythonVersion = envValue
		case command.UvPythonInstallDirEnvVarName:
			pythonPath = envValue
		}
	}

	eagerImports := ""
	if torchVersion != "" {
		eagerImports = "torch"
	}

	env := Env{
		CogGpu:              strconv.Itoa(cogGPU),
		CogPredictTypeStub:  cogConfig.Predict,
		CogTrainTypeStub:    cogConfig.Train,
		CogPredictCodeStrip: predictCode,
		CogTrainCodeStrip:   trainCode,
		CogPyEnvPath:        pythonPath,
		CogEagerImports:     eagerImports,
		R8CudaVersion:       cudaVersion,
		R8CudnnVersion:      cudnnVersion,
		R8PythonVersion:     pythonVersion,
		R8TorchVersion:      torchVersion,
	}

	runtimeConfig := RuntimeConfig{
		Weights: weights,
		Files:   files,
		Env:     env,
	}

	version := Version{
		Annotations:   manifest.Config.Labels,
		CogConfig:     cogConfig,
		CogVersion:    manifest.Config.Labels[command.CogVersionLabelKey],
		OpenAPISchema: openAPISchema,
		RuntimeConfig: runtimeConfig,
		Virtual:       true,
	}

	return &version, nil
}

func newVersionURL(image string) (url.URL, error) {
	imageComponents := strings.Split(image, "/")
	newVersionUrl := webBaseURL()
<<<<<<< HEAD
	newVersionUrl.Path = strings.Join([]string{"", "_api-r8im", "models", username, image, "versions"}, "/")
	return newVersionUrl
=======
	if len(imageComponents) != 3 {
		return newVersionUrl, errors.New("The image URL must have 3 components in the format of " + global.ReplicateRegistryHost + "/your-username/your-model")
	}
	if imageComponents[0] != global.ReplicateRegistryHost {
		return newVersionUrl, errors.New("The image name must have the " + global.ReplicateRegistryHost + " prefix when using --x-fast.")
	}
	newVersionUrl.Path = strings.Join([]string{"", imageComponents[1], imageComponents[2], "versions"}, "/")
	return newVersionUrl, nil
>>>>>>> 59545ccf
}

func webBaseURL() url.URL {
	return url.URL{
		Scheme: env.SchemeFromEnvironment(),
		Host:   HostFromEnvironment(),
	}
}

func stripCodeFromStub(cogConfig config.Config, isPredict bool) (string, error) {
	var stubComponents []string
	if isPredict {
		stubComponents = strings.Split(cogConfig.Predict, ":")
	} else {
		stubComponents = strings.Split(cogConfig.Train, ":")
	}

	if len(stubComponents) < 2 {
		return "", nil
	}

	codeFile := stubComponents[0]

	b, err := os.ReadFile(codeFile)
	if err != nil {
		return "", err
	}

	// TODO: We should attempt to strip the code here, in python this is done like so:
	// from cog.code_xforms import strip_model_source_code
	// code = strip_model_source_code(
	//   util.read_file(os.path.join(fs, 'src', base_file)),
	//   [base_class],
	//   ['predict', 'train'],
	// )
	// Currently the behavior of the code strip attempts to strip, and if it can't it
	// loads the whole file in. Here we just load the whole file in.
	// We should figure out a way to call cog python from here to fulfill this.
	// It could be a good idea to do this in the layer functions where we do pip freeze
	// et al.

	return string(b), nil
}<|MERGE_RESOLUTION|>--- conflicted
+++ resolved
@@ -70,17 +70,17 @@
 func (c *Client) PostNewVersion(ctx context.Context, image string, weights []File, files []File) error {
 	version, err := c.versionFromManifest(image, weights, files)
 	if err != nil {
+		return fmt.Errorf("failed to build new version from manifest: %v", err)
+	}
+
+	jsonData, err := json.Marshal(version)
+	if err != nil {
+		return fmt.Errorf("failed to marshal JSON for new version: %v", err)
+	}
+
+	versionUrl, err := newVersionURL(image)
+	if err != nil {
 		return err
-	}
-
-	jsonData, err := json.Marshal(version)
-	if err != nil {
-		return fmt.Errorf("failed to build new version from manifest: %v", err)
-	}
-
-	versionUrl, err := newVersionURL(image)
-	if err != nil {
-		return fmt.Errorf("failed to marshal JSON for new version: %v", err)
 	}
 
 	req, err := http.NewRequestWithContext(ctx, http.MethodPost, versionUrl.String(), bytes.NewReader(jsonData))
@@ -200,19 +200,14 @@
 func newVersionURL(image string) (url.URL, error) {
 	imageComponents := strings.Split(image, "/")
 	newVersionUrl := webBaseURL()
-<<<<<<< HEAD
-	newVersionUrl.Path = strings.Join([]string{"", "_api-r8im", "models", username, image, "versions"}, "/")
-	return newVersionUrl
-=======
 	if len(imageComponents) != 3 {
 		return newVersionUrl, errors.New("The image URL must have 3 components in the format of " + global.ReplicateRegistryHost + "/your-username/your-model")
 	}
 	if imageComponents[0] != global.ReplicateRegistryHost {
 		return newVersionUrl, errors.New("The image name must have the " + global.ReplicateRegistryHost + " prefix when using --x-fast.")
 	}
-	newVersionUrl.Path = strings.Join([]string{"", imageComponents[1], imageComponents[2], "versions"}, "/")
+	newVersionUrl.Path = strings.Join([]string{"", "_api-r8im", "models", imageComponents[1], imageComponents[2], "versions"}, "/")
 	return newVersionUrl, nil
->>>>>>> 59545ccf
 }
 
 func webBaseURL() url.URL {
