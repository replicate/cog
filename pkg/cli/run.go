--- conflicted
+++ resolved
@@ -55,11 +55,7 @@
 func run(cmd *cobra.Command, args []string) error {
 	ctx := cmd.Context()
 
-<<<<<<< HEAD
-	cfg, projectDir, err := config.GetConfig(projectDirFlag, configFilename)
-=======
-	cfg, projectDir, err := config.GetConfig()
->>>>>>> d5300945
+	cfg, projectDir, err := config.GetConfig(configFilename)
 	if err != nil {
 		return err
 	}
