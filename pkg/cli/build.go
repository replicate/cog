package cli

import (
	"fmt"
	"os"
	"strings"

	"github.com/spf13/cobra"
	"github.com/spf13/pflag"

	"github.com/replicate/cog/pkg/coglog"
	"github.com/replicate/cog/pkg/config"
	"github.com/replicate/cog/pkg/docker"
	"github.com/replicate/cog/pkg/http"
	"github.com/replicate/cog/pkg/image"
	"github.com/replicate/cog/pkg/util/console"
)

var buildTag string
var buildSeparateWeights bool
var buildSecrets []string
var buildNoCache bool
var buildProgressOutput string
var buildSchemaFile string
var buildUseCudaBaseImage string
var buildDockerfileFile string
var buildUseCogBaseImage bool
var buildStrip bool
var buildPrecompile bool
var buildFast bool
var buildLocalImage bool
var configFilename string

const useCogBaseImageFlagKey = "use-cog-base-image"

func newBuildCommand() *cobra.Command {
	cmd := &cobra.Command{
		Use:     "build",
		Short:   "Build an image from cog.yaml",
		Args:    cobra.NoArgs,
		RunE:    buildCommand,
		PreRunE: checkMutuallyExclusiveFlags,
	}
	addBuildProgressOutputFlag(cmd)
	addSecretsFlag(cmd)
	addNoCacheFlag(cmd)
	addSeparateWeightsFlag(cmd)
	addSchemaFlag(cmd)
	addUseCudaBaseImageFlag(cmd)
	addDockerfileFlag(cmd)
	addUseCogBaseImageFlag(cmd)
	addBuildTimestampFlag(cmd)
	addStripFlag(cmd)
	addPrecompileFlag(cmd)
	addFastFlag(cmd)
	addLocalImage(cmd)
	addConfigFlag(cmd)
	cmd.Flags().StringVarP(&buildTag, "tag", "t", "", "A name for the built image in the form 'repository:tag'")
	return cmd
}

func buildCommand(cmd *cobra.Command, args []string) error {
	ctx := cmd.Context()

	command := docker.NewDockerCommand()
	client, err := http.ProvideHTTPClient(ctx, command)
	if err != nil {
		return err
	}
	logClient := coglog.NewClient(client)
	logCtx := logClient.StartBuild(buildFast, buildLocalImage)

<<<<<<< HEAD
	cfg, projectDir, err := config.GetConfig(projectDirFlag, configFilename)
=======
	cfg, projectDir, err := config.GetConfig()
>>>>>>> d5300945
	if err != nil {
		logClient.EndBuild(ctx, err, logCtx)
		return err
	}
	if cfg.Build.Fast {
		buildFast = cfg.Build.Fast
	}

	imageName := cfg.Image
	if buildTag != "" {
		imageName = buildTag
	}
	if imageName == "" {
		imageName = config.DockerImageName(projectDir)
	}

	err = config.ValidateModelPythonVersion(cfg)
	if err != nil {
		logClient.EndBuild(ctx, err, logCtx)
		return err
	}

	if err := image.Build(ctx, cfg, projectDir, imageName, buildSecrets, buildNoCache, buildSeparateWeights, buildUseCudaBaseImage, buildProgressOutput, buildSchemaFile, buildDockerfileFile, DetermineUseCogBaseImage(cmd), buildStrip, buildPrecompile, buildFast, nil, buildLocalImage, command); err != nil {
		logClient.EndBuild(ctx, err, logCtx)
		return err
	}

	console.Infof("\nImage built as %s", imageName)
	logClient.EndBuild(ctx, nil, logCtx)

	return nil
}

func addBuildProgressOutputFlag(cmd *cobra.Command) {
	defaultOutput := "auto"
	if os.Getenv("TERM") == "dumb" {
		defaultOutput = "plain"
	}
	cmd.Flags().StringVar(&buildProgressOutput, "progress", defaultOutput, "Set type of build progress output, 'auto' (default), 'tty' or 'plain'")
}

func addSecretsFlag(cmd *cobra.Command) {
	cmd.Flags().StringArrayVar(&buildSecrets, "secret", []string{}, "Secrets to pass to the build environment in the form 'id=foo,src=/path/to/file'")
}

func addNoCacheFlag(cmd *cobra.Command) {
	cmd.Flags().BoolVar(&buildNoCache, "no-cache", false, "Do not use cache when building the image")
}

func addSeparateWeightsFlag(cmd *cobra.Command) {
	cmd.Flags().BoolVar(&buildSeparateWeights, "separate-weights", false, "Separate model weights from code in image layers")
}

func addSchemaFlag(cmd *cobra.Command) {
	cmd.Flags().StringVar(&buildSchemaFile, "openapi-schema", "", "Load OpenAPI schema from a file")
}

func addUseCudaBaseImageFlag(cmd *cobra.Command) {
	cmd.Flags().StringVar(&buildUseCudaBaseImage, "use-cuda-base-image", "auto", "Use Nvidia CUDA base image, 'true' (default) or 'false' (use python base image). False results in a smaller image but may cause problems for non-torch projects")
}

func addDockerfileFlag(cmd *cobra.Command) {
	cmd.Flags().StringVar(&buildDockerfileFile, "dockerfile", "", "Path to a Dockerfile. If set, cog will use this Dockerfile instead of generating one from cog.yaml")
	cmd.Flags().VisitAll(func(f *pflag.Flag) {
		if f.Name == "dockerfile" {
			f.Hidden = true
		}
	})
}

func addUseCogBaseImageFlag(cmd *cobra.Command) {
	cmd.Flags().BoolVar(&buildUseCogBaseImage, useCogBaseImageFlagKey, true, "Use pre-built Cog base image for faster cold boots")
}

func addBuildTimestampFlag(cmd *cobra.Command) {
	cmd.Flags().Int64Var(&config.BuildSourceEpochTimestamp, "timestamp", -1, "Number of seconds sing Epoch to use for the build timestamp; this rewrites the timestamp of each layer. Useful for reproducibility. (`-1` to disable timestamp rewrites)")
	_ = cmd.Flags().MarkHidden("timestamp")
}

func addStripFlag(cmd *cobra.Command) {
	const stripFlag = "strip"
	cmd.Flags().BoolVar(&buildStrip, stripFlag, false, "Whether to strip shared libraries for faster inference times")
	_ = cmd.Flags().MarkHidden(stripFlag)
}

func addPrecompileFlag(cmd *cobra.Command) {
	const precompileFlag = "precompile"
	cmd.Flags().BoolVar(&buildPrecompile, precompileFlag, false, "Whether to precompile python files for faster load times")
	_ = cmd.Flags().MarkHidden(precompileFlag)
}

func addFastFlag(cmd *cobra.Command) {
	const fastFlag = "x-fast"
	cmd.Flags().BoolVar(&buildFast, fastFlag, false, "Whether to use the experimental fast features")
	_ = cmd.Flags().MarkHidden(fastFlag)
}

func addLocalImage(cmd *cobra.Command) {
	const localImage = "x-localimage"
	cmd.Flags().BoolVar(&buildLocalImage, localImage, false, "Whether to use the experimental local image features")
	_ = cmd.Flags().MarkHidden(localImage)
}

func addConfigFlag(cmd *cobra.Command) {
	const configFlag = "config"
	cmd.Flags().StringVar(&configFilename, configFlag, "cog.yaml", "The name of the config file.")
}

func checkMutuallyExclusiveFlags(cmd *cobra.Command, args []string) error {
	flags := []string{useCogBaseImageFlagKey, "use-cuda-base-image", "dockerfile"}
	var flagsSet []string
	for _, flag := range flags {
		if cmd.Flag(flag).Changed {
			flagsSet = append(flagsSet, "--"+flag)
		}
	}
	if len(flagsSet) > 1 {
		return fmt.Errorf("The flags %s are mutually exclusive: you can only set one of them.", strings.Join(flagsSet, " and "))
	}
	return nil
}

func DetermineUseCogBaseImage(cmd *cobra.Command) *bool {
	if !cmd.Flags().Changed(useCogBaseImageFlagKey) {
		return nil
	}
	useCogBaseImage := new(bool)
	*useCogBaseImage = buildUseCogBaseImage
	return useCogBaseImage
}<|MERGE_RESOLUTION|>--- conflicted
+++ resolved
@@ -70,11 +70,8 @@
 	logClient := coglog.NewClient(client)
 	logCtx := logClient.StartBuild(buildFast, buildLocalImage)
 
-<<<<<<< HEAD
-	cfg, projectDir, err := config.GetConfig(projectDirFlag, configFilename)
-=======
-	cfg, projectDir, err := config.GetConfig()
->>>>>>> d5300945
+
+	cfg, projectDir, err := config.GetConfig(configFilename)
 	if err != nil {
 		logClient.EndBuild(ctx, err, logCtx)
 		return err
