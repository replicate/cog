--- conflicted
+++ resolved
@@ -79,11 +79,7 @@
 	if len(args) == 0 {
 		// Build image
 
-<<<<<<< HEAD
-		cfg, projectDir, err := config.GetConfig(projectDirFlag, configFilename)
-=======
-		cfg, projectDir, err := config.GetConfig()
->>>>>>> d5300945
+		cfg, projectDir, err := config.GetConfig(configFilename)
 		if err != nil {
 			return err
 		}
