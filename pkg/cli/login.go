package cli

import (
	"bufio"
	"encoding/json"
	"fmt"
	"io"
	"net/http"
	"net/url"
	"os"
	"os/exec"
	"runtime"
	"strings"

	"github.com/spf13/cobra"
	"golang.org/x/term"

	"github.com/replicate/cog/pkg/docker"
	"github.com/replicate/cog/pkg/global"
	"github.com/replicate/cog/pkg/util/console"
)

type VerifyResponse struct {
	Username string `json:"username"`
}

func newLoginCommand() *cobra.Command {
	var cmd = &cobra.Command{
		Use:        "login",
		SuggestFor: []string{"auth", "authenticate", "authorize"},
		Short:      "Log in to Replicate Docker registry",
		RunE:       login,
		Args:       cobra.MaximumNArgs(0),
	}

	cmd.Flags().Bool("token-stdin", false, "Pass login token on stdin instead of opening a browser. You can find your Replicate login token at https://replicate.com/auth/token")
	cmd.Flags().String("registry", global.ReplicateRegistryHost, "Registry host")
	_ = cmd.Flags().MarkHidden("registry")

	return cmd
}

func login(cmd *cobra.Command, args []string) error {
	registryHost, err := cmd.Flags().GetString("registry")
	if err != nil {
		return err
	}
	tokenStdin, err := cmd.Flags().GetBool("token-stdin")
	if err != nil {
		return err
	}

	var token string
	if tokenStdin {
		token, err = readTokenFromStdin()
		if err != nil {
			return err
		}
	} else {
		token, err = readTokenInteractively(registryHost)
		if err != nil {
			return err
		}
	}
	token = strings.TrimSpace(token)

	username, err := verifyToken(registryHost, token)
	if err != nil {
		return err
	}

	if err := docker.SaveLoginToken(registryHost, username, token); err != nil {
		return err
	}

	console.Infof("You've successfully authenticated as %s! You can now use the '%s' registry.", username, registryHost)

	return nil
}

func readTokenFromStdin() (string, error) {
	tokenBytes, err := io.ReadAll(os.Stdin)
	if err != nil {
		return "", fmt.Errorf("Failed to read token from stdin: %w", err)
	}
	return string(tokenBytes), nil
}

func readTokenInteractively(registryHost string) (string, error) {
	url, err := getDisplayTokenURL(registryHost)
	if err != nil {
		return "", err
	}
	console.Infof("This command will authenticate Docker with Replicate's '%s' Docker registry. You will need a Replicate account.", registryHost)
	console.Info("")

	// TODO(bfirsh): if you have defined a registry in cog.yaml that is not r8.im, suggest to use 'docker login'

	console.Info("Hit enter to get started. A browser will open with an authentication token that you need to paste here.")
	if _, err := bufio.NewReader(os.Stdin).ReadString('\n'); err != nil {
		return "", err
	}

	console.Info("If it didn't open automatically, open this URL in a web browser:")
	console.Info(url)
	maybeOpenBrowser(url)

	console.Info("")
<<<<<<< HEAD
	console.Info("Once you've signed in, copy the authentication token from that web page, paste it here, then hit enter (input will be hidden):")
=======
	console.Info("Once you've signed in, copy the authentication token from that web page, paste it here, then hit enter:")
>>>>>>> eda5ef68

	fmt.Print("API Key: ")
	// Read the token securely, masking the input
	tokenBytes, err := term.ReadPassword(int(os.Stdin.Fd()))
	if err != nil {
		return "", fmt.Errorf("Failed to read token: %w", err)
	}
<<<<<<< HEAD
	// Print a newline after the hidden input
	fmt.Println()
	return string(tokenBytes), nil

=======

	// Print a newline after the hidden input
	fmt.Println()

	return string(tokenBytes), nil
>>>>>>> eda5ef68
}

func getDisplayTokenURL(registryHost string) (string, error) {
	resp, err := http.Get(addressWithScheme(registryHost) + "/cog/v1/display-token-url")
	if err != nil {
		return "", fmt.Errorf("Failed to log in to %s: %w", registryHost, err)
	}
	if resp.StatusCode == http.StatusNotFound {
		return "", fmt.Errorf("%s is not the Replicate registry\nPlease log in using 'docker login'", registryHost)
	}
	if resp.StatusCode != http.StatusOK {
		return "", fmt.Errorf("%s returned HTTP status %d", registryHost, resp.StatusCode)
	}
	body := &struct {
		URL string `json:"url"`
	}{}
	if err := json.NewDecoder(resp.Body).Decode(body); err != nil {
		return "", err
	}
	return body.URL, nil
}

func addressWithScheme(address string) string {
	if strings.Contains(address, "://") {
		return address
	}
	return "https://" + address
}

func maybeOpenBrowser(url string) {
	switch runtime.GOOS {
	case "linux":
		_ = exec.Command("xdg-open", url).Start()
	case "windows":
		_ = exec.Command("rundll32", "url.dll,FileProtocolHandler", url).Start()
	case "darwin":
		_ = exec.Command("open", url).Start()
	}
}

func verifyToken(registryHost string, token string) (username string, err error) {
	resp, err := http.PostForm(addressWithScheme(registryHost)+"/cog/v1/verify-token", url.Values{
		"token": []string{token},
	})
	if err != nil {
		return "", fmt.Errorf("Failed to verify token: %w", err)
	}
	if resp.StatusCode == http.StatusNotFound {
		return "", fmt.Errorf("User does not exist")
	}
	if resp.StatusCode != http.StatusOK {
		return "", fmt.Errorf("Failed to verify token, got status %d", resp.StatusCode)
	}
	body := &struct {
		Username string `json:"username"`
	}{}
	if err := json.NewDecoder(resp.Body).Decode(body); err != nil {
		return "", err
	}
	return body.Username, nil
}<|MERGE_RESOLUTION|>--- conflicted
+++ resolved
@@ -106,11 +106,7 @@
 	maybeOpenBrowser(url)
 
 	console.Info("")
-<<<<<<< HEAD
-	console.Info("Once you've signed in, copy the authentication token from that web page, paste it here, then hit enter (input will be hidden):")
-=======
 	console.Info("Once you've signed in, copy the authentication token from that web page, paste it here, then hit enter:")
->>>>>>> eda5ef68
 
 	fmt.Print("API Key: ")
 	// Read the token securely, masking the input
@@ -118,18 +114,11 @@
 	if err != nil {
 		return "", fmt.Errorf("Failed to read token: %w", err)
 	}
-<<<<<<< HEAD
-	// Print a newline after the hidden input
-	fmt.Println()
-	return string(tokenBytes), nil
-
-=======
 
 	// Print a newline after the hidden input
 	fmt.Println()
 
 	return string(tokenBytes), nil
->>>>>>> eda5ef68
 }
 
 func getDisplayTokenURL(registryHost string) (string, error) {
