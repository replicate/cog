package cli

import (
	"fmt"
	"strings"
	"time"

	"github.com/spf13/cobra"

	"github.com/replicate/go/uuid"

	"github.com/replicate/cog/pkg/coglog"
	"github.com/replicate/cog/pkg/config"
	"github.com/replicate/cog/pkg/docker"
	"github.com/replicate/cog/pkg/global"
	"github.com/replicate/cog/pkg/http"
	"github.com/replicate/cog/pkg/image"
	"github.com/replicate/cog/pkg/util/console"
)

func newPushCommand() *cobra.Command {
	cmd := &cobra.Command{
		Use: "push [IMAGE]",

		Short:   "Build and push model in current directory to a Docker registry",
		Example: `cog push r8.im/your-username/hotdog-detector`,
		RunE:    push,
		Args:    cobra.MaximumNArgs(1),
	}
	addSecretsFlag(cmd)
	addNoCacheFlag(cmd)
	addSeparateWeightsFlag(cmd)
	addSchemaFlag(cmd)
	addUseCudaBaseImageFlag(cmd)
	addDockerfileFlag(cmd)
	addBuildProgressOutputFlag(cmd)
	addUseCogBaseImageFlag(cmd)
	addStripFlag(cmd)
	addPrecompileFlag(cmd)
	addFastFlag(cmd)
	addLocalImage(cmd)
	addConfigFlag(cmd)

	return cmd
}

func push(cmd *cobra.Command, args []string) error {
	ctx := cmd.Context()

	command := docker.NewDockerCommand()
	client, err := http.ProvideHTTPClient(ctx, command)
	if err != nil {
		return err
	}
	logClient := coglog.NewClient(client)
	logCtx := logClient.StartPush(buildFast, buildLocalImage)

<<<<<<< HEAD
	cfg, projectDir, err := config.GetConfig(projectDirFlag, configFilename)
=======
	cfg, projectDir, err := config.GetConfig()
>>>>>>> d5300945
	if err != nil {
		logClient.EndPush(ctx, err, logCtx)
		return err
	}
	if cfg.Build.Fast {
		buildFast = cfg.Build.Fast
	}

	imageName := cfg.Image
	if len(args) > 0 {
		imageName = args[0]
	}

	if imageName == "" {
		err = fmt.Errorf("To push images, you must either set the 'image' option in cog.yaml or pass an image name as an argument. For example, 'cog push r8.im/your-username/hotdog-detector'")
		logClient.EndPush(ctx, err, logCtx)
		return err
	}

	replicatePrefix := fmt.Sprintf("%s/", global.ReplicateRegistryHost)
	if strings.HasPrefix(imageName, replicatePrefix) {
		if err := docker.ManifestInspect(ctx, imageName); err != nil && strings.Contains(err.Error(), `"code":"NAME_UNKNOWN"`) {
			err = fmt.Errorf("Unable to find Replicate existing model for %s. Go to replicate.com and create a new model before pushing.", imageName)
			logClient.EndPush(ctx, err, logCtx)
			return err
		}
	} else {
		if buildLocalImage {
			err = fmt.Errorf("Unable to push a local image model to a non replicate host, please disable the local image flag before pushing to this host.")
			logClient.EndPush(ctx, err, logCtx)
			return err
		}
	}

	annotations := map[string]string{}
	buildID, err := uuid.NewV7()
	if err != nil {
		// Don't insert build ID but continue anyways
		console.Debugf("Failed to create build ID %v", err)
	} else {
		annotations["run.cog.push_id"] = buildID.String()
	}

	startBuildTime := time.Now()

	if err := image.Build(ctx, cfg, projectDir, imageName, buildSecrets, buildNoCache, buildSeparateWeights, buildUseCudaBaseImage, buildProgressOutput, buildSchemaFile, buildDockerfileFile, DetermineUseCogBaseImage(cmd), buildStrip, buildPrecompile, buildFast, annotations, buildLocalImage, command); err != nil {
		return err
	}

	buildDuration := time.Since(startBuildTime)

	console.Infof("\nPushing image '%s'...", imageName)
	if buildFast {
		console.Info("Fast push enabled.")
	}

	err = docker.Push(ctx, imageName, buildFast, projectDir, command, docker.BuildInfo{
		BuildTime: buildDuration,
		BuildID:   buildID.String(),
	}, client)
	if err != nil {
		if strings.Contains(err.Error(), "404") {
			err = fmt.Errorf("Unable to find existing Replicate model for %s. "+
				"Go to replicate.com and create a new model before pushing."+
				"\n\n"+
				"If the model already exists, you may be getting this error "+
				"because you're not logged in as owner of the model. "+
				"This can happen if you did `sudo cog login` instead of `cog login` "+
				"or `sudo cog push` instead of `cog push`, "+
				"which causes Docker to use the wrong Docker credentials.",
				imageName)
			logClient.EndPush(ctx, err, logCtx)
			return err
		}
		err = fmt.Errorf("Failed to push image: %w", err)
		logClient.EndPush(ctx, err, logCtx)
		return err
	}

	console.Infof("Image '%s' pushed", imageName)
	if strings.HasPrefix(imageName, replicatePrefix) {
		replicatePage := fmt.Sprintf("https://%s", strings.Replace(imageName, global.ReplicateRegistryHost, global.ReplicateWebsiteHost, 1))
		console.Infof("\nRun your model on Replicate:\n    %s", replicatePage)
	}
	logClient.EndPush(ctx, nil, logCtx)

	return nil
}<|MERGE_RESOLUTION|>--- conflicted
+++ resolved
@@ -55,11 +55,7 @@
 	logClient := coglog.NewClient(client)
 	logCtx := logClient.StartPush(buildFast, buildLocalImage)
 
-<<<<<<< HEAD
-	cfg, projectDir, err := config.GetConfig(projectDirFlag, configFilename)
-=======
-	cfg, projectDir, err := config.GetConfig()
->>>>>>> d5300945
+	cfg, projectDir, err := config.GetConfig(configFilename)
 	if err != nil {
 		logClient.EndPush(ctx, err, logCtx)
 		return err
