--- conflicted
+++ resolved
@@ -9,6 +9,7 @@
 	"path"
 
 	"github.com/getkin/kin-openapi/openapi3"
+
 	"github.com/replicate/cog/pkg/config"
 	"github.com/replicate/cog/pkg/docker"
 	"github.com/replicate/cog/pkg/dockerfile"
@@ -78,44 +79,35 @@
 		}
 	}
 
-<<<<<<< HEAD
-	console.Info("Adding labels to image...")
-
+	console.Info("Validating model schema...")
+
+	var schema map[string]interface{}
 	var schemaJSON []byte
+
 	if schemaFile != "" {
 		// We were passed a schema file, so use that
 		schemaJSON, err = os.ReadFile(schemaFile)
 		if err != nil {
 			return fmt.Errorf("Failed to read schema file: %w", err)
 		}
+
+		schema = make(map[string]interface{})
+		err = json.Unmarshal(schemaJSON, &schema)
+		if err != nil {
+			return fmt.Errorf("Failed to parse schema file: %w", err)
+		}
 	} else {
-		schema, err := GenerateOpenAPISchema(imageName, cfg.Build.GPU)
+		schema, err = GenerateOpenAPISchema(imageName, cfg.Build.GPU)
 		if err != nil {
 			return fmt.Errorf("Failed to get type signature: %w", err)
 		}
-		// OpenAPI schema is not set if there is no predictor.
-		if len((*schema).(map[string]interface{})) != 0 {
-			schemaJSON, err = json.Marshal(schema)
-			if err != nil {
-				return fmt.Errorf("Failed to convert type signature to JSON: %w", err)
-			}
-		}
-		// Maybe this should go in tmpdir instead
-		schemaFile = path.Join(dir, "openapi_schema.json")
-		if err := os.WriteFile(schemaFile, schemaJSON, 0o644); err != nil {
-			return fmt.Errorf("Failed to write schema file: %w", err)
-		}
-=======
-	console.Info("Validating model schema...")
-	schema, err := GenerateOpenAPISchema(imageName, cfg.Build.GPU)
-	if err != nil {
-		return fmt.Errorf("Failed to get type signature: %w", err)
->>>>>>> 8deb0ae9
-	}
-	schemaJSON, err := json.Marshal(schema)
-	if err != nil {
-		return fmt.Errorf("Failed to convert type signature to JSON: %w", err)
-	}
+
+		schemaJSON, err = json.Marshal(schema)
+		if err != nil {
+			return fmt.Errorf("Failed to convert type signature to JSON: %w", err)
+		}
+	}
+
 	if len(schema) > 0 {
 		loader := openapi3.NewLoader()
 		loader.IsExternalRefsAllowed = true
@@ -151,12 +143,7 @@
 		"org.cogmodel.config":      string(bytes.TrimSpace(configJSON)),
 	}
 
-<<<<<<< HEAD
 	if schemaJSON != nil {
-=======
-	// OpenAPI schema is not set if there is no predictor.
-	if len(schema) > 0 {
->>>>>>> 8deb0ae9
 		labels[global.LabelNamespace+"openapi_schema"] = string(schemaJSON)
 		labels["org.cogmodel.openapi_schema"] = string(schemaJSON)
 	}
