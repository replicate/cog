package predict

import (
	"bytes"
	"encoding/json"
	"fmt"
	"io"
	"net/http"
	"strings"
	"time"

	"github.com/getkin/kin-openapi/openapi3"

	"github.com/replicate/cog/pkg/docker"
	"github.com/replicate/cog/pkg/global"
	"github.com/replicate/cog/pkg/util/console"
)

type status string

type HealthcheckResponse struct {
	Status string `json:"status"`
}

type Request struct {
	// TODO: could this be Inputs?
	Input map[string]interface{} `json:"input"`
}

type Response struct {
	Status status       `json:"status"`
	Output *interface{} `json:"output"`
	Error  string       `json:"error"`
}

type ValidationErrorResponse struct {
	Detail []struct {
		Location []string `json:"loc"`
		Message  string   `json:"msg"`
		Type     string   `json:"type"`
	} `json:"detail"`
}

type Predictor struct {
	runOptions docker.RunOptions
	isTrain    bool

	// Running state
	containerID string
	port        int
}

func NewPredictor(runOptions docker.RunOptions, isTrain bool) Predictor {
	if global.Debug {
		runOptions.Env = append(runOptions.Env, "COG_LOG_LEVEL=debug")
	} else {
		runOptions.Env = append(runOptions.Env, "COG_LOG_LEVEL=warning")
	}
	return Predictor{runOptions: runOptions, isTrain: isTrain}
}

func (p *Predictor) Start(logsWriter io.Writer, timeout time.Duration) error {
	var err error
	containerPort := 5000

	p.runOptions.Ports = append(p.runOptions.Ports, docker.Port{HostPort: 0, ContainerPort: containerPort})

	p.containerID, err = docker.RunDaemon(p.runOptions, logsWriter)
	if err != nil {
		return fmt.Errorf("Failed to start container: %w", err)
	}

	p.port, err = docker.GetPort(p.containerID, containerPort)
	if err != nil {
		return fmt.Errorf("Failed to determine container port: %w", err)
	}

	go func() {
		if err := docker.ContainerLogsFollow(p.containerID, logsWriter); err != nil {
			// if user hits ctrl-c we expect an error signal
			if !strings.Contains(err.Error(), "signal: interrupt") {
				console.Warnf("Error getting container logs: %s", err)
			}
		}
	}()

	return p.waitForContainerReady(timeout)
}

func (p *Predictor) waitForContainerReady(timeout time.Duration) error {
	url := fmt.Sprintf("http://localhost:%d/health-check", p.port)

	start := time.Now()
	for {
		now := time.Now()
		if now.Sub(start) > timeout {
			return fmt.Errorf("Timed out")
		}

		time.Sleep(100 * time.Millisecond)

		cont, err := docker.ContainerInspect(p.containerID)
		if err != nil {
			return fmt.Errorf("Failed to get container status: %w", err)
		}
		if cont.State != nil && (cont.State.Status == "exited" || cont.State.Status == "dead") {
			return fmt.Errorf("Container exited unexpectedly")
		}

		resp, err := http.Get(url) //#nosec G107
		if err != nil {
			continue
		}
		if resp.StatusCode != http.StatusOK {
			continue
		}
		healthcheck := &HealthcheckResponse{}
		if err := json.NewDecoder(resp.Body).Decode(healthcheck); err != nil {
			return fmt.Errorf("Container healthcheck returned invalid response: %w", err)
		}
		// These status values are defined in python/cog/server/http.py
		switch healthcheck.Status {
		case "STARTING":
			continue
		case "SETUP_FAILED":
			return fmt.Errorf("Model setup failed")
		case "READY":
			return nil
		default:
			return fmt.Errorf("Container healthcheck returned unexpected status: %s", healthcheck.Status)
		}
	}
}

func (p *Predictor) Stop() error {
	return docker.Stop(p.containerID)
}

func (p *Predictor) Predict(inputs Inputs) (*Response, error) {
	inputMap, err := inputs.toMap()
	if err != nil {
		return nil, err
	}
	request := Request{Input: inputMap}
	requestBody, err := json.Marshal(request)
	if err != nil {
		return nil, err
	}

	url := p.url()
	req, err := http.NewRequest(http.MethodPost, url, bytes.NewBuffer(requestBody))
	if err != nil {
		return nil, fmt.Errorf("Failed to create HTTP request to %s: %w", url, err)
	}
	req.Header.Set("Content-Type", "application/json")
	req.Close = true

	httpClient := &http.Client{}
	resp, err := httpClient.Do(req)
	if err != nil {
		return nil, fmt.Errorf("Failed to POST HTTP request to %s: %w", url, err)
	}
	defer resp.Body.Close()

	if resp.StatusCode == http.StatusUnprocessableEntity {
		errorResponse := &ValidationErrorResponse{}
		if err := json.NewDecoder(resp.Body).Decode(errorResponse); err != nil {
			return nil, fmt.Errorf("/%s call returned status 422, and the response body failed to decode: %w", p.endpoint(), err)
		}

		return nil, p.buildInputValidationErrorMessage(errorResponse)
	}

	if resp.StatusCode != http.StatusOK {
		return nil, fmt.Errorf("/%s call returned status %d", p.endpoint(), resp.StatusCode)
	}

	prediction := &Response{}
	if err = json.NewDecoder(resp.Body).Decode(prediction); err != nil {
		return nil, fmt.Errorf("Failed to decode prediction response: %w", err)
	}
	return prediction, nil
}

func (p *Predictor) GetSchema() (*openapi3.T, error) {
	resp, err := http.Get(fmt.Sprintf("http://localhost:%d/openapi.json", p.port))
	if err != nil {
		return nil, err
	}
	if resp.StatusCode != http.StatusOK {
		return nil, fmt.Errorf("Failed to get OpenAPI schema: %d", resp.StatusCode)
	}

	body, err := io.ReadAll(resp.Body)
	if err != nil {
		return nil, err
	}
	return openapi3.NewLoader().LoadFromData(body)
}

func (p *Predictor) endpoint() string {
	if p.isTrain {
		return "trainings"
	}
	return "predictions"
}

func (p *Predictor) url() string {
	return fmt.Sprintf("http://localhost:%d/%s", p.port, p.endpoint())
}

func (p *Predictor) buildInputValidationErrorMessage(errorResponse *ValidationErrorResponse) error {
	errorMessages := []string{}

	for _, validationError := range errorResponse.Detail {
		if len(validationError.Location) != 3 || validationError.Location[0] != "body" || validationError.Location[1] != "input" {
			responseBody, _ := json.MarshalIndent(errorResponse, "", "\t")
			return fmt.Errorf("/%s call returned status 422, and there was an unexpected message in response:\n\n%s", p.endpoint(), responseBody)
		}

		errorMessages = append(errorMessages, fmt.Sprintf("- %s: %s", validationError.Location[2], validationError.Message))
	}

	command := "predict"
	if p.isTrain {
		command = "train"
	}

	return fmt.Errorf(
<<<<<<< HEAD
		`The inputs you passed to cog %s could not be validated:
=======
		`The inputs you passed to cog %[1]s could not be validated:
>>>>>>> fe9b1f57

%[2]s

You can provide an input with -i. For example:

<<<<<<< HEAD
    cog %s -i blur=3.5

If your input is a local file, you need to prefix the path with @ to tell Cog to read the file contents. For example:

    cog %s -i path=@image.jpg`,
		command,
		command,
=======
    cog %[1]s -i blur=3.5

If your input is a local file, you need to prefix the path with @ to tell Cog to read the file contents. For example:

    cog %[1]s -i path=@image.jpg`,
>>>>>>> fe9b1f57
		command,
		strings.Join(errorMessages, "\n"),
	)
}<|MERGE_RESOLUTION|>--- conflicted
+++ resolved
@@ -227,31 +227,17 @@
 	}
 
 	return fmt.Errorf(
-<<<<<<< HEAD
-		`The inputs you passed to cog %s could not be validated:
-=======
 		`The inputs you passed to cog %[1]s could not be validated:
->>>>>>> fe9b1f57
 
 %[2]s
 
 You can provide an input with -i. For example:
 
-<<<<<<< HEAD
-    cog %s -i blur=3.5
+    cog %[1]s -i blur=3.5
 
 If your input is a local file, you need to prefix the path with @ to tell Cog to read the file contents. For example:
 
-    cog %s -i path=@image.jpg`,
-		command,
-		command,
-=======
-    cog %[1]s -i blur=3.5
-
-If your input is a local file, you need to prefix the path with @ to tell Cog to read the file contents. For example:
-
     cog %[1]s -i path=@image.jpg`,
->>>>>>> fe9b1f57
 		command,
 		strings.Join(errorMessages, "\n"),
 	)
