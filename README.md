--- conflicted
+++ resolved
@@ -2,10 +2,8 @@
 
 Put your machine learning model in a standard, production-ready Docker container without having to know how Docker works.
 
-<<<<<<< HEAD
-Cog does a few things for you:
-=======
 - [What is Cog?](#what-is-cog)
+- [How it works](#how-it-works)
 - [Prerequisites](#prerequisites)
 - [Install](#install)
 - [Upgrade](#upgrade)
@@ -16,21 +14,12 @@
 ## What is Cog?
 
 Cog is an open-source command-line tool that gives you a consistent environment to run your model in – for developing on your laptop, training on GPU machines, and for other people working on the model. Once you've trained your model and you want to share or deploy it, you can bake the model into a Docker image that serves a standard HTTP API and can be deployed anywhere.
->>>>>>> 33d74ba5
 
 - **Automatic Docker image.** Define your environment with a simple configuration file, and Cog generates a `Dockerfile` with all the best practices.
 - **Standard, production-ready HTTP and AMQP interface.** Automatically generate APIs for integrating with production systems, battle hardened on Replicate.
 - **No more CUDA hell.** Cog knows which CUDA/cuDNN/PyTorch/Tensorflow/Python combos are compatible and will set it all up correctly for you.
 
-<<<<<<< HEAD
 ## How it works
-=======
-- **Automatic Docker image.** Define your environment with a simple configuration file, then Cog will generate Dockerfiles with best practices and do all the GPU configuration for you.
-- **Automatic HTTP service.** Cog will generate an HTTP service from the definition of your model, so you don't need to write a Flask server in the right way.
-- **No more CUDA hell.** Cog knows which CUDA/cuDNN/PyTorch/Tensorflow/Python combos are compatible and will pick the right versions for you.
-
-### Develop and train in a consistent environment
->>>>>>> 33d74ba5
 
 Define the Docker environment your model runs in with `cog.yaml`:
 
@@ -46,35 +35,7 @@
 predict: "predict.py:Predictor"
 ```
 
-<<<<<<< HEAD
 And define how predictions are run on your model with `predict.py`:
-=======
-Now, you can run commands inside this environment:
-
-```
-$ cog run python train.py
-...
-```
-
-This will:
-
-- Generate a `Dockerfile` with best practices
-- Pick the right CUDA version
-- Build an image
-- Run `python train.py` in the image with the current directory mounted as a volume and GPUs hooked up correctly
-
-<!-- TODO: this doesn't work yet (needs ports etc)
-Or, spin up a Jupyter notebook:
-
-```
-$ cog run jupyter notebook
-```
--->
-
-### Put a trained model in a Docker image
-
-First, you define how predictions are run on your model:
->>>>>>> 33d74ba5
 
 ```python
 from cog import BasePredictor, Input, Path
@@ -132,7 +93,7 @@
 ```
 -->
 
-## Deploying models to production
+### Deploying models to production
 
 Cog does a number of things out of the box to help you deploy models to production:
 
