--- conflicted
+++ resolved
@@ -434,23 +434,33 @@
     assert result.stdout == "hello No One\n"
 
 
-<<<<<<< HEAD
 def test_predict_overrides_project(docker_image):
     project_dir = Path(__file__).parent / "fixtures/overrides-project"
-
-=======
+    build_process = subprocess.run(
+        ["cog", "build", "-t", docker_image],
+        cwd=project_dir,
+        capture_output=True,
+    )
+    assert build_process.returncode == 0
+    result = subprocess.run(
+        ["cog", "predict", "--debug", docker_image],
+        cwd=project_dir,
+        check=True,
+        capture_output=True,
+        text=True,
+        timeout=DEFAULT_TIMEOUT,
+    )
+    assert result.returncode == 0
+    assert result.stdout == "hello 1.26.4\n"
+
+
 def test_predict_zsh_package(docker_image):
     project_dir = Path(__file__).parent / "fixtures/zsh-package"
->>>>>>> 1ec6297b
     build_process = subprocess.run(
         ["cog", "build", "-t", docker_image],
         cwd=project_dir,
         capture_output=True,
     )
-<<<<<<< HEAD
-
-=======
->>>>>>> 1ec6297b
     assert build_process.returncode == 0
 
     result = subprocess.run(
@@ -461,12 +471,6 @@
         text=True,
         timeout=DEFAULT_TIMEOUT,
     )
-<<<<<<< HEAD
-    assert result.returncode == 0
-    assert result.stdout == "hello 1.26.4\n"
-=======
-    # stdout should be clean without any log messages so it can be piped to other commands
     assert result.returncode == 0
     assert ",sh," in result.stdout
-    assert ",zsh," in result.stdout
->>>>>>> 1ec6297b
+    assert ",zsh," in result.stdout