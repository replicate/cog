--- conflicted
+++ resolved
@@ -503,14 +503,29 @@
     assert ",zsh," in result.stdout
 
 
-<<<<<<< HEAD
+def test_predict_string_list(docker_image):
+    project_dir = Path(__file__).parent / "fixtures/string-list-project"
+    build_process = subprocess.run(
+        ["cog", "build", "-t", docker_image],
+        cwd=project_dir,
+        capture_output=True,
+    )
+    assert build_process.returncode == 0
+    result = subprocess.run(
+        ["cog", "predict", "--debug", docker_image, "-i", "s=world"],
+        cwd=project_dir,
+        check=True,
+        capture_output=True,
+        text=True,
+        timeout=DEFAULT_TIMEOUT,
+    )
+    assert result.returncode == 0
+    assert result.stdout == "hello world\n"
+
+
 def test_predict_granite_project(docker_image):
     # We are checking that we are not clobbering pydantic to a <2 version.
     project_dir = Path(__file__).parent / "fixtures/granite-project"
-=======
-def test_predict_string_list(docker_image):
-    project_dir = Path(__file__).parent / "fixtures/string-list-project"
->>>>>>> cc937e87
     build_process = subprocess.run(
         ["cog", "build", "-t", docker_image],
         cwd=project_dir,
@@ -518,20 +533,12 @@
     )
     assert build_process.returncode == 0
     result = subprocess.run(
-<<<<<<< HEAD
         ["cog", "predict", "--debug", docker_image],
-=======
-        ["cog", "predict", "--debug", docker_image, "-i", "s=world"],
->>>>>>> cc937e87
-        cwd=project_dir,
-        check=True,
-        capture_output=True,
-        text=True,
-        timeout=DEFAULT_TIMEOUT,
-    )
-    assert result.returncode == 0
-<<<<<<< HEAD
-    assert result.stdout == "2.11.3\n"
-=======
-    assert result.stdout == "hello world\n"
->>>>>>> cc937e87
+        cwd=project_dir,
+        check=True,
+        capture_output=True,
+        text=True,
+        timeout=DEFAULT_TIMEOUT,
+    )
+    assert result.returncode == 0
+    assert result.stdout == "2.11.3\n"