import asyncio
import os
import pathlib
import shutil
import subprocess
import time
from pathlib import Path

import httpx
import pytest

from .util import cog_server_http_run

DEFAULT_TIMEOUT = 60


def test_predict_takes_string_inputs_and_returns_strings_to_stdout():
    project_dir = Path(__file__).parent / "fixtures/string-project"
    result = subprocess.run(
        ["cog", "predict", "--debug", "-i", "s=world"],
        cwd=project_dir,
        check=True,
        capture_output=True,
        text=True,
        timeout=DEFAULT_TIMEOUT,
    )
    # stdout should be clean without any log messages so it can be piped to other commands
    assert result.stdout == "hello world\n"
    assert "cannot use fast loader as current Python <3.9" in result.stderr
    assert "falling back to slow loader" in result.stderr


def test_predict_supports_async_predictors():
    project_dir = Path(__file__).parent / "fixtures/async-string-project"
    result = subprocess.run(
        ["cog", "predict", "--debug", "-i", "s=world"],
        cwd=project_dir,
        check=True,
        capture_output=True,
        text=True,
        timeout=DEFAULT_TIMEOUT,
    )
    # stdout should be clean without any log messages so it can be piped to other commands
    assert result.stdout == "hello world\n"


def test_predict_takes_int_inputs_and_returns_ints_to_stdout():
    project_dir = Path(__file__).parent / "fixtures/int-project"
    result = subprocess.run(
        ["cog", "predict", "--debug", "-i", "num=2"],
        cwd=project_dir,
        check=True,
        capture_output=True,
        text=True,
        timeout=DEFAULT_TIMEOUT,
    )
    # stdout should be clean without any log messages so it can be piped to other commands
    assert result.stdout == "4\n"
    assert "falling back to slow loader" not in result.stderr


def test_predict_takes_file_inputs(tmpdir_factory):
    project_dir = Path(__file__).parent / "fixtures/path-input-project"
    out_dir = pathlib.Path(tmpdir_factory.mktemp("project"))
    shutil.copytree(project_dir, out_dir, dirs_exist_ok=True)
    with open(out_dir / "input.txt", "w", encoding="utf-8") as fh:
        fh.write("what up")
    result = subprocess.run(
        ["cog", "predict", "--debug", "-i", "path=@" + str(out_dir / "input.txt")],
        cwd=out_dir,
        check=True,
        capture_output=True,
        text=True,
        timeout=DEFAULT_TIMEOUT,
    )
    assert result.stdout == "what up\n"
    assert "falling back to slow loader" not in result.stderr


def test_predict_writes_files_to_files(tmpdir_factory):
    project_dir = Path(__file__).parent / "fixtures/path-output-project"
    out_dir = pathlib.Path(tmpdir_factory.mktemp("project"))
    shutil.copytree(project_dir, out_dir, dirs_exist_ok=True)
    result = subprocess.run(
        ["cog", "predict", "--debug"],
        cwd=out_dir,
        check=True,
        capture_output=True,
        text=True,
        timeout=DEFAULT_TIMEOUT,
    )
    assert result.stdout == ""
    with open(out_dir / "output.bmp", "rb") as f:
        assert len(f.read()) == 195894
    assert "falling back to slow loader" not in result.stderr


def test_predict_writes_files_to_files_with_custom_name(tmpdir_factory):
    project_dir = Path(__file__).parent / "fixtures/path-output-project"
    out_dir = pathlib.Path(tmpdir_factory.mktemp("project"))
    shutil.copytree(project_dir, out_dir, dirs_exist_ok=True)
    result = subprocess.run(
        ["cog", "predict", "--debug", "-o", out_dir / "myoutput.bmp"],
        cwd=out_dir,
        check=True,
        capture_output=True,
        text=True,
        timeout=DEFAULT_TIMEOUT,
    )
    assert result.stdout == ""
    with open(out_dir / "myoutput.bmp", "rb") as f:
        assert len(f.read()) == 195894
    assert "falling back to slow loader" not in result.stderr


def test_predict_writes_multiple_files_to_files(tmpdir_factory):
    project_dir = Path(__file__).parent / "fixtures/path-list-output-project"

    out_dir = pathlib.Path(tmpdir_factory.mktemp("project"))
    shutil.copytree(project_dir, out_dir, dirs_exist_ok=True)

    result = subprocess.run(
        ["cog", "predict"],
        cwd=out_dir,
        check=True,
        capture_output=True,
        text=True,
        timeout=DEFAULT_TIMEOUT,
    )

    assert result.stdout == ""
    with open(out_dir / "output.0.txt", encoding="utf-8") as f:
        assert f.read() == "foo"
    with open(out_dir / "output.1.txt", encoding="utf-8") as f:
        assert f.read() == "bar"
    with open(out_dir / "output.2.txt", encoding="utf-8") as f:
        assert f.read() == "baz"
    assert "falling back to slow loader" not in result.stderr


def test_predict_writes_strings_to_files(tmpdir_factory):
    project_dir = Path(__file__).parent / "fixtures/string-project"
    out_dir = pathlib.Path(tmpdir_factory.mktemp("project"))
    result = subprocess.run(
        ["cog", "predict", "--debug", "-i", "s=world", "-o", out_dir / "out.txt"],
        cwd=project_dir,
        check=True,
        capture_output=True,
        text=True,
        timeout=DEFAULT_TIMEOUT,
    )
    assert result.stdout == ""
    with open(out_dir / "out.txt", encoding="utf-8") as f:
        assert f.read() == "hello world"
    assert "cannot use fast loader as current Python <3.9" in result.stderr
    assert "falling back to slow loader" in result.stderr


def test_predict_runs_an_existing_image(docker_image, tmpdir_factory):
    project_dir = Path(__file__).parent / "fixtures/string-project"

    subprocess.run(
        ["cog", "build", "--debug", "-t", docker_image],
        cwd=project_dir,
        check=True,
    )

    # Run in another directory to ensure it doesn't use cog.yaml
    another_directory = tmpdir_factory.mktemp("project")
    result = subprocess.run(
        ["cog", "predict", "--debug", docker_image, "-i", "s=world"],
        cwd=another_directory,
        capture_output=True,
        text=True,
        timeout=DEFAULT_TIMEOUT,
    )
    assert result.returncode == 0
    assert result.stdout == "hello world\n"
    assert "cannot use fast loader as current Python <3.9" in result.stderr
    assert "falling back to slow loader" in result.stderr


# https://github.com/replicate/cog/commit/28202b12ea40f71d791e840b97a51164e7be3b3c
# we need to find a better way to test this
@pytest.mark.skip("incredibly slow")
def test_predict_with_remote_image(tmpdir_factory):
    image_name = "r8.im/replicate/hello-world@sha256:5c7d5dc6dd8bf75c1acaa8565735e7986bc5b66206b55cca93cb72c9bf15ccaa"
    subprocess.run(["docker", "rmi", "-f", image_name], check=True)

    # Run in another directory to ensure it doesn't use cog.yaml
    another_directory = tmpdir_factory.mktemp("project")
    result = subprocess.run(
        ["cog", "predict", image_name, "-i", "text=world"],
        cwd=another_directory,
        check=True,
        capture_output=True,
        text=True,
        timeout=DEFAULT_TIMEOUT,
    )

    # lots of docker pull logs are written to stdout before writing the actual output
    # TODO: clean up docker output so cog predict is always clean
    assert result.stdout.strip().endswith("hello world")


def test_predict_in_subdirectory_with_imports(tmpdir_factory):
    project_dir = Path(__file__).parent / "fixtures/subdirectory-project"
    result = subprocess.run(
        ["cog", "predict", "--debug", "-i", "s=world"],
        cwd=project_dir,
        check=True,
        capture_output=True,
        text=True,
        timeout=DEFAULT_TIMEOUT,
    )
    # stdout should be clean without any log messages so it can be piped to other commands
    assert result.stdout == "hello world\n"
    assert "falling back to slow loader" not in result.stderr


def test_predict_many_inputs(tmpdir_factory):
    project_dir = Path(__file__).parent / "fixtures/many-inputs-project"
    out_dir = pathlib.Path(tmpdir_factory.mktemp("project"))
    shutil.copytree(project_dir, out_dir, dirs_exist_ok=True)
    inputs = {
        "no_default": "hello",
        "path": "@path.txt",
        "image": "@image.jpg",
        "choices": "foo",
        "int_choices": 3,
    }
    with open(out_dir / "path.txt", "w", encoding="utf-8") as fh:
        fh.write("world")
    with open(out_dir / "image.jpg", "w", encoding="utf-8") as fh:
        fh.write("")
    cmd = ["cog", "--debug", "predict"]

    for k, v in inputs.items():
        cmd += ["-i", f"{k}={v}"]

    result = subprocess.run(
        cmd,
        cwd=out_dir,
        check=True,
        capture_output=True,
        text=True,
        timeout=DEFAULT_TIMEOUT,
    )
    assert result.stdout == "hello default 20 world jpg foo 6\n"
    assert "falling back to slow loader" not in result.stderr


def test_predict_many_inputs_with_existing_image(docker_image, tmpdir_factory):
    project_dir = Path(__file__).parent / "fixtures/many-inputs-project"

    subprocess.run(
        ["cog", "build", "--debug", "-t", docker_image],
        cwd=project_dir,
        check=True,
    )

    out_dir = pathlib.Path(tmpdir_factory.mktemp("project"))
    shutil.copytree(project_dir, out_dir, dirs_exist_ok=True)
    inputs = {
        "no_default": "hello",
        "path": "@path.txt",
        "image": "@image.jpg",
        "choices": "foo",
        "int_choices": 3,
    }
    with open(out_dir / "path.txt", "w", encoding="utf-8") as fh:
        fh.write("world")
    with open(out_dir / "image.jpg", "w", encoding="utf-8") as fh:
        fh.write("")
    cmd = ["cog", "--debug", "predict", docker_image]

    for k, v in inputs.items():
        cmd += ["-i", f"{k}={v}"]

    result = subprocess.run(
        cmd,
        cwd=out_dir,
        check=True,
        capture_output=True,
        text=True,
    )
    assert result.stdout == "hello default 20 world jpg foo 6\n"
    assert "falling back to slow loader" not in str(result.stderr)


def test_predict_path_list_input(tmpdir_factory):
    project_dir = Path(__file__).parent / "fixtures/path-list-input-project"
    out_dir = pathlib.Path(tmpdir_factory.mktemp("project"))
    shutil.copytree(project_dir, out_dir, dirs_exist_ok=True)
    with open(out_dir / "1.txt", "w", encoding="utf-8") as fh:
        fh.write("test1")
    with open(out_dir / "2.txt", "w", encoding="utf-8") as fh:
        fh.write("test2")
    cmd = ["cog", "predict", "-i", "paths=@1.txt", "-i", "paths=@2.txt"]

    result = subprocess.run(
        cmd,
        cwd=out_dir,
        check=True,
        capture_output=True,
        text=True,
        timeout=DEFAULT_TIMEOUT,
    )
    assert "test1" in result.stdout
    assert "test2" in result.stdout


@pytest.mark.parametrize(
    ("fixture_name",),
    [
        ("simple",),
        ("double-fork",),
        ("double-fork-http",),
        ("multiprocessing",),
    ],
)
def test_predict_with_subprocess_in_setup(fixture_name):
    project_dir = (
        Path(__file__).parent / "fixtures" / f"setup-subprocess-{fixture_name}-project"
    )

    with cog_server_http_run(project_dir) as addr:
        busy_count = 0

        for i in range(100):
            response = httpx.post(
                f"{addr}/predictions",
                json={"input": {"s": f"friendo{i}"}},
            )
            if response.status_code == 409:
                busy_count += 1
                continue

            assert response.status_code == 200, str(response)

        assert busy_count < 10


@pytest.mark.asyncio
async def test_concurrent_predictions():
    async def make_request(i: int) -> httpx.Response:
        return await client.post(
            f"{addr}/predictions",
            json={
                "id": f"id-{i}",
                "input": {"s": f"sleepyhead{i}", "sleep": 1.0},
            },
        )

    with cog_server_http_run(
        Path(__file__).parent / "fixtures" / "async-sleep-project"
    ) as addr:
        async with httpx.AsyncClient() as client:
            tasks = []
            start = time.perf_counter()
            async with asyncio.TaskGroup() as tg:
                for i in range(5):
                    tasks.append(tg.create_task(make_request(i)))
                # give time for all of the predictions to be accepted, but not completed
                await asyncio.sleep(0.2)
                # we shut the server down, but expect all running predictions to complete
                await client.post(f"{addr}/shutdown")
            end = time.perf_counter()
            assert (end - start) < 3.0  # ensure the predictions ran concurrently
            for i, task in enumerate(tasks):
                assert task.result().status_code == 200
                assert task.result().json()["output"] == f"wake up sleepyhead{i}"


def test_predict_new_union_project(tmpdir_factory):
    project_dir = Path(__file__).parent / "fixtures/new-union-project"
    result = subprocess.run(
        ["cog", "predict", "--debug", "-i", "text=world"],
        cwd=project_dir,
        check=True,
        capture_output=True,
        text=True,
        timeout=DEFAULT_TIMEOUT,
    )
    # stdout should be clean without any log messages so it can be piped to other commands
    assert result.returncode == 0
    assert result.stdout == "hello world\n"


def test_predict_with_fast_build_with_local_image(docker_image):
    project_dir = Path(__file__).parent / "fixtures/fast-build"
    weights_file = os.path.join(project_dir, "weights.h5")
    with open(weights_file, "w", encoding="utf8") as handle:
        handle.seek(256 * 1024 * 1024)
        handle.write("\0")

    build_process = subprocess.run(
        ["cog", "build", "-t", docker_image, "--x-fast", "--x-localimage"],
        cwd=project_dir,
        capture_output=True,
    )

    result = subprocess.run(
        [
            "cog",
            "predict",
            docker_image,
            "--x-fast",
            "--x-localimage",
            "--debug",
            "-i",
            "s=world",
        ],
        cwd=project_dir,
        capture_output=True,
    )
    os.remove(weights_file)
    assert build_process.returncode == 0
    assert result.returncode == 0


def test_predict_optional_project(tmpdir_factory):
    project_dir = Path(__file__).parent / "fixtures/optional-project"
    result = subprocess.run(
        ["cog", "predict", "--debug"],
        cwd=project_dir,
        check=True,
        capture_output=True,
        text=True,
        timeout=DEFAULT_TIMEOUT,
    )
    # stdout should be clean without any log messages so it can be piped to other commands
    assert result.returncode == 0
    assert result.stdout == "hello No One\n"


def test_predict_complex_types(docker_image):
    project_dir = Path(__file__).parent / "fixtures/complex-types"

    build_process = subprocess.run(
        ["cog", "build", "-t", docker_image, "--x-fast", "--x-localimage"],
        cwd=project_dir,
        capture_output=True,
    )
    assert build_process.returncode == 0
    result = subprocess.run(
        [
            "cog",
            "predict",
            "--debug",
            docker_image,
            "-i",
            'message={"content": "Hi There", "role": "user"}',
        ],
        cwd=project_dir,
        check=True,
        capture_output=True,
        text=True,
        timeout=DEFAULT_TIMEOUT,
    )
    assert result.returncode == 0
    assert result.stdout == "Content: Hi There\n"


def test_predict_overrides_project(docker_image):
    project_dir = Path(__file__).parent / "fixtures/overrides-project"
    build_process = subprocess.run(
        ["cog", "build", "-t", docker_image],
        cwd=project_dir,
        capture_output=True,
    )
    assert build_process.returncode == 0
    result = subprocess.run(
        ["cog", "predict", "--debug", docker_image],
        cwd=project_dir,
        check=True,
        capture_output=True,
        text=True,
        timeout=DEFAULT_TIMEOUT,
    )
    assert result.returncode == 0
    assert result.stdout == "hello 1.26.4\n"


def test_predict_zsh_package(docker_image):
    project_dir = Path(__file__).parent / "fixtures/zsh-package"
    build_process = subprocess.run(
        ["cog", "build", "-t", docker_image],
        cwd=project_dir,
        capture_output=True,
    )
    assert build_process.returncode == 0
    result = subprocess.run(
        ["cog", "predict", "--debug", docker_image],
        cwd=project_dir,
        check=True,
        capture_output=True,
        text=True,
        timeout=DEFAULT_TIMEOUT,
    )
    assert result.returncode == 0
    assert ",sh," in result.stdout
    assert ",zsh," in result.stdout


def test_predict_string_list(docker_image):
    project_dir = Path(__file__).parent / "fixtures/string-list-project"
    build_process = subprocess.run(
        ["cog", "build", "-t", docker_image],
        cwd=project_dir,
        capture_output=True,
    )
    assert build_process.returncode == 0
    result = subprocess.run(
        ["cog", "predict", "--debug", docker_image, "-i", "s=world"],
        cwd=project_dir,
        check=True,
        capture_output=True,
        text=True,
        timeout=DEFAULT_TIMEOUT,
    )
    assert result.returncode == 0
    assert result.stdout == "hello world\n"


def test_predict_granite_project(docker_image):
    # We are checking that we are not clobbering pydantic to a <2 version.
    project_dir = Path(__file__).parent / "fixtures/granite-project"
    build_process = subprocess.run(
        ["cog", "build", "-t", docker_image],
        cwd=project_dir,
        capture_output=True,
    )
    assert build_process.returncode == 0
    result = subprocess.run(
        ["cog", "predict", "--debug", docker_image],
        cwd=project_dir,
        check=True,
        capture_output=True,
        text=True,
        timeout=DEFAULT_TIMEOUT,
    )
    assert result.returncode == 0
    assert result.stdout == "2.11.3\n"


<<<<<<< HEAD
def test_predict_env_vars(docker_image, cog_binary):
    project_dir = Path(__file__).parent / "fixtures/env-project"
    build_process = subprocess.run(
        [cog_binary, "build", "-t", docker_image],
        cwd=project_dir,
        capture_output=True,
    )
    assert build_process.returncode == 0
    result = subprocess.run(
        [cog_binary, "predict", "--debug", docker_image, "-i", "name=TEST_VAR"],
        cwd=project_dir,
        check=True,
        capture_output=True,
        text=True,
        timeout=DEFAULT_TIMEOUT,
    )
    assert result.returncode == 0
    assert result.stdout == "ENV[TEST_VAR]=test_value\n"
=======
def test_predict_fast_build(docker_image):
    project_dir = Path(__file__).parent / "fixtures/fast-build"

    result = subprocess.run(
        ["cog", "predict", "--x-fast", "-i", "s=world"],
        cwd=project_dir,
        capture_output=True,
        text=True,
    )
    assert result.returncode == 0
    assert result.stdout == "hello world\n"
>>>>>>> 07a9d01a
<|MERGE_RESOLUTION|>--- conflicted
+++ resolved
@@ -544,7 +544,19 @@
     assert result.stdout == "2.11.3\n"
 
 
-<<<<<<< HEAD
+def test_predict_fast_build(docker_image):
+    project_dir = Path(__file__).parent / "fixtures/fast-build"
+
+    result = subprocess.run(
+        ["cog", "predict", "--x-fast", "-i", "s=world"],
+        cwd=project_dir,
+        capture_output=True,
+        text=True,
+    )
+    assert result.returncode == 0
+    assert result.stdout == "hello world\n"
+
+
 def test_predict_env_vars(docker_image, cog_binary):
     project_dir = Path(__file__).parent / "fixtures/env-project"
     build_process = subprocess.run(
@@ -563,16 +575,3 @@
     )
     assert result.returncode == 0
     assert result.stdout == "ENV[TEST_VAR]=test_value\n"
-=======
-def test_predict_fast_build(docker_image):
-    project_dir = Path(__file__).parent / "fixtures/fast-build"
-
-    result = subprocess.run(
-        ["cog", "predict", "--x-fast", "-i", "s=world"],
-        cwd=project_dir,
-        capture_output=True,
-        text=True,
-    )
-    assert result.returncode == 0
-    assert result.stdout == "hello world\n"
->>>>>>> 07a9d01a
