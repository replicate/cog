--- conflicted
+++ resolved
@@ -297,29 +297,36 @@
     )
     assert build_process.returncode == 0
 
-
-<<<<<<< HEAD
-def test_torch_version_resolution_with_torchvision(docker_image):
-    project_dir = Path(__file__).parent / "fixtures/torch-torchvision-project"
-=======
+    
 def test_precompile(docker_image):
     project_dir = Path(__file__).parent / "fixtures/torch-baseimage-project"
->>>>>>> f0011cc8
     build_process = subprocess.run(
         [
             "cog",
             "build",
             "-t",
             docker_image,
-<<<<<<< HEAD
-=======
             "--openapi-schema",
             "openapi.json",
             "--use-cog-base-image=false",
             "--precompile",
->>>>>>> f0011cc8
         ],
         cwd=project_dir,
         capture_output=True,
     )
+    assert build_process.returncode == 0
+
+
+def test_torch_version_resolution_with_torchvision(docker_image):
+    project_dir = Path(__file__).parent / "fixtures/torch-torchvision-project"
+    build_process = subprocess.run(
+        [
+            "cog",
+            "build",
+            "-t",
+            docker_image,
+        ],
+        cwd=project_dir,
+        capture_output=True,
+    )
     assert build_process.returncode == 0