import ast
import re
import types
from typing import List, Optional, Set, Tuple, Union

COG_IMPORT_MODULES = {
    "cog",
    "typing",
    "typing_extensions",
    "sys",
    "os",
    "functools",
    "pydantic",
    "numpy",
}


def load_module_from_string(
    name: str, source: Optional[str]
) -> Optional[types.ModuleType]:
    if not source or not name:
        return None
    module = types.ModuleType(name)
    exec(source, module.__dict__)  # noqa: S102 # pylint: disable=exec-used
    return module


def extract_class_sources(source_code: str, class_names: List[str]) -> List[str]:
    """
    Extracts the source code for a specified class from a given source text.
    Args:
        source_code: The complete source code as a string.
        class_name: The name of the class to extract.
    Returns:
        The source code of the specified class if found; otherwise, an empty string.
    """
    class_name_pattern = re.compile(r"\b[A-Z]\w*\b")
    all_class_names = []
    for class_name in class_names:
        all_class_names.extend(class_name_pattern.findall(class_name))

    class ClassExtractor(ast.NodeVisitor):
        def __init__(self) -> None:
            self.class_sources = []

        def visit_ClassDef(self, node: ast.ClassDef) -> None:  # pylint: disable=invalid-name
            self.class_sources.append(node)

    tree = ast.parse(source_code)
    extractor = ClassExtractor()
    extractor.visit(tree)

    valid_class_names = set(all_class_names)
    for node in extractor.class_sources:
        if node.name not in valid_class_names:
            continue
        for base_name in node.bases:
            valid_class_names.add(base_name.id)

    return [
        str(ast.get_source_segment(source_code, x))
        for x in extractor.class_sources
        if x.name in valid_class_names
    ]


def extract_function_source(source_code: str, function_names: List[str]) -> str:
    """
    Extracts the source code for a specified function from a given source text.
    Args:
        source_code: The complete source code as a string.
        function_name: The name of the function to extract.
    Returns:
        The source code of the specified function if found; otherwise, an empty string.
    """

    class FunctionExtractor(ast.NodeVisitor):
        def __init__(self) -> None:
            self.function_sources = []

        def visit_FunctionDef(self, node: ast.FunctionDef) -> None:  # pylint: disable=invalid-name
            if node.name in function_names and not isinstance(node, ast.Module):
                # Extract the source segment for this function definition
                self.function_sources.append(ast.get_source_segment(source_code, node))

    tree = ast.parse(source_code)
    extractor = FunctionExtractor()
    extractor.visit(tree)
    return "\n".join(extractor.function_sources)


def make_class_methods_empty(
    source_code: Union[str, ast.AST],
    class_name: Optional[str],
<<<<<<< HEAD
    globals: List[ast.Assign],
=======
    global_vars: List[ast.Assign],
>>>>>>> 176e1235
) -> Tuple[str, List[ast.Assign]]:
    """
    Transforms the source code of a specified class to remove the bodies of all its methods
    and replace them with 'return None'.
    Args:
        source_code: The complete source code as a string.
        class_name: The name of the class to transform.
    Returns:
        The transformed source code of the specified class.
    """

    class MethodBodyTransformer(ast.NodeTransformer):
<<<<<<< HEAD
        def __init__(self, globals: List[ast.Assign]) -> None:
            self.used_globals = set()
            self._targets = {
                target.id: global_name
                for global_name in globals
=======
        def __init__(self, global_vars: List[ast.Assign]) -> None:
            self.used_globals = set()
            self._targets = {
                target.id: global_name
                for global_name in global_vars
>>>>>>> 176e1235
                for target in global_name.targets
                if isinstance(target, ast.Name)
            }

        def visit_ClassDef(self, node: ast.ClassDef) -> Optional[ast.AST]:  # pylint: disable=invalid-name
            if class_name is None or node.name == class_name:
                for body_item in node.body:
                    if isinstance(body_item, ast.FunctionDef):
                        # Replace the body of the method with `return None`
                        body_item.body = [ast.Return(value=ast.Constant(value=None))]
                        # Remove decorators from the function
                        body_item.decorator_list = []
                        # Determine if one our globals is referenced by the function.
                        for default in body_item.args.defaults:
                            if isinstance(default, ast.Call):
                                for keyword in default.keywords:
                                    if isinstance(keyword.value, ast.Name):
                                        corresponding_global = self._targets.get(
                                            keyword.value.id
                                        )
                                        if corresponding_global is not None:
                                            self.used_globals.add(corresponding_global)
                return node

            return None

    tree = source_code if isinstance(source_code, ast.AST) else ast.parse(source_code)
<<<<<<< HEAD
    transformer = MethodBodyTransformer(globals)
=======
    transformer = MethodBodyTransformer(global_vars)
>>>>>>> 176e1235
    transformed_tree = transformer.visit(tree)
    class_code = ast.unparse(transformed_tree)
    return class_code, list(transformer.used_globals)


def extract_method_return_type(
    source_code: Union[str, ast.AST], class_names: List[str], method_names: List[str]
) -> List[str]:
    """
    Extracts the return type annotation of a specified method within a given class from the source code.
    Args:
        source_code: A string containing the Python source code.
        class_name: The name of the class containing the method of interest.
        method_name: The name of the method whose return type annotation is to be extracted.
    Returns:
        A string representing the method's return type annotation if found; otherwise, None.
    """

    class MethodReturnTypeExtractor(ast.NodeVisitor):
        def __init__(self) -> None:
            self.return_types = []

        def visit_ClassDef(self, node: ast.ClassDef) -> None:  # pylint: disable=invalid-name
            if node.name in class_names:
                self.generic_visit(node)

        def visit_FunctionDef(self, node: ast.FunctionDef) -> None:  # pylint: disable=invalid-name
            if node.name in method_names and node.returns:
                self.return_types.append(ast.unparse(node.returns))

    tree = source_code if isinstance(source_code, ast.AST) else ast.parse(source_code)
    extractor = MethodReturnTypeExtractor()
    extractor.visit(tree)

    return extractor.return_types


def extract_function_return_types(
    source_code: Union[str, ast.AST], function_names: List[str]
) -> List[str]:
    """
    Extracts the return type annotation of a specified function from the source code.
    Args:
        source_code: A string containing the Python source code.
        function_name: The name of the function whose return type annotation is to be extracted.
    Returns:
        A string representing the function's return type annotation if found; otherwise, None.
    """

    class FunctionReturnTypeExtractor(ast.NodeVisitor):
        def __init__(self) -> None:
            self.return_types = []

        def visit_FunctionDef(self, node: ast.FunctionDef) -> None:  # pylint: disable=invalid-name
            if node.name in function_names and node.returns:
                # Extract and return the string representation of the return type
                self.return_types.append(ast.unparse(node.returns))

    tree = source_code if isinstance(source_code, ast.AST) else ast.parse(source_code)
    extractor = FunctionReturnTypeExtractor()
    extractor.visit(tree)

    return extractor.return_types


def make_function_empty(
    source_code: Union[str, ast.AST], function_names: List[str]
) -> str:
    """
    Transforms the source code to remove the body of a specified function
    and replace it with 'return None'.
    Args:
        source_code: The complete source code as a string or an AST node.
        function_name: The name of the function to transform.
    Returns:
        The transformed source code with the specified function's body emptied.
    """

    class FunctionBodyTransformer(ast.NodeTransformer):
        def visit_FunctionDef(self, node: ast.FunctionDef) -> Optional[ast.AST]:  # pylint: disable=invalid-name
            if node.name in function_names:
                # Replace the body of the function with `return None`
                node.body = [ast.Return(value=ast.Constant(value=None))]
                return node

            return None

    tree = source_code if isinstance(source_code, ast.AST) else ast.parse(source_code)
    transformer = FunctionBodyTransformer()
    transformed_tree = transformer.visit(tree)
    modified_code = ast.unparse(transformed_tree)
    return modified_code


def extract_specific_imports(
    source_code: Union[str, ast.AST], module_names: Set[str]
) -> str:
    """
    Extracts import statements from the source code that match a specified list of module names.
    Args:
        source_code: The Python source code as a string.
        module_names: A set of module names for which to extract import statements.
    Returns:
        A list of strings, each string is an import statement that matches one of the specified module names.
    """

    class ImportExtractor(ast.NodeVisitor):
        def __init__(self) -> None:
            self.imports = []

        def visit_Import(self, node: ast.Import) -> None:  # pylint: disable=invalid-name
            for alias in node.names:
                if alias.name in module_names:
                    self.imports.append(ast.unparse(node))

        def visit_ImportFrom(self, node: ast.ImportFrom) -> None:  # pylint: disable=invalid-name
            if node.module in module_names:
                self.imports.append(ast.unparse(node))

    tree = source_code if isinstance(source_code, ast.AST) else ast.parse(source_code)
    extractor = ImportExtractor()
    extractor.visit(tree)

    return "\n".join(extractor.imports)


def _extract_globals(source_code: Union[str, ast.AST]) -> List[ast.Assign]:
    tree = source_code if isinstance(source_code, ast.AST) else ast.parse(source_code)
    if isinstance(tree, ast.Module):
        return [x for x in tree.body if isinstance(x, ast.Assign)]
    return []


<<<<<<< HEAD
def _render_globals(globals: List[ast.Assign]) -> str:
    return "\n".join([ast.unparse(x) for x in globals])
=======
def _render_globals(global_vars: List[ast.Assign]) -> str:
    return "\n".join([ast.unparse(x) for x in global_vars])
>>>>>>> 176e1235


def strip_model_source_code(
    source_code: str, class_names: List[str], method_names: List[str]
) -> Optional[str]:
    """
    Strips down the model source code by extracting relevant classes and making methods empty.
    Args:
        source_code: The complete model source code as a string.
        class_name: The name of the class to be processed. If empty or the class is not found,
                    it falls back to processing a function specified by `method_name`.
        method_name: The name of the method (if processing a class) or the function (if processing standalone functions)
                     whose return type is to be extracted and used in generating the final model source.
    Returns:
        A string containing the modified source code, including a predefined header.
        Returns None if neither the class nor the function specified could be found or processed.
    """
    imports = extract_specific_imports(source_code, COG_IMPORT_MODULES)
    class_sources = (
        None if not class_names else extract_class_sources(source_code, class_names)
    )
<<<<<<< HEAD
    globals = _extract_globals(source_code)
    if class_sources:
        class_source = "\n".join(class_sources)
        class_source, globals = make_class_methods_empty(class_source, None, globals)
        return_types = extract_method_return_type(
            class_source, class_names, method_names
        )
        return_class_sources = (
            extract_class_sources(source_code, return_types) if return_types else ""
        )
        return_class_source = "\n".join(return_class_sources)
        rendered_globals = _render_globals(globals)
=======
    global_vars = _extract_globals(source_code)
    if class_sources:
        class_source = "\n".join(class_sources)
        class_source, global_vars = make_class_methods_empty(
            class_source, None, global_vars
        )
        return_types = extract_method_return_type(
            class_source, class_names, method_names
        )
        return_class_sources = (
            extract_class_sources(source_code, return_types) if return_types else ""
        )
        return_class_source = "\n".join(return_class_sources)
        rendered_globals = _render_globals(global_vars)
>>>>>>> 176e1235
        model_source = "\n".join(
            [
                x
                for x in [imports, rendered_globals, return_class_source, class_source]
                if x
            ]
        )
    else:
        # use class_name specified in cog.yaml as method_name
        method_names = class_names
        function_source = extract_function_source(source_code, method_names)
        if not function_source:
            return None
        function_source = make_function_empty(function_source, method_names)
        if not function_source:
            return None
        return_types = extract_function_return_types(function_source, method_names)
        return_class_sources = (
            extract_class_sources(source_code, return_types) if return_types else ""
        )
        return_class_source = "\n".join(return_class_sources)
        model_source = "\n".join([imports, return_class_source, function_source])
    return model_source<|MERGE_RESOLUTION|>--- conflicted
+++ resolved
@@ -92,11 +92,7 @@
 def make_class_methods_empty(
     source_code: Union[str, ast.AST],
     class_name: Optional[str],
-<<<<<<< HEAD
-    globals: List[ast.Assign],
-=======
     global_vars: List[ast.Assign],
->>>>>>> 176e1235
 ) -> Tuple[str, List[ast.Assign]]:
     """
     Transforms the source code of a specified class to remove the bodies of all its methods
@@ -109,19 +105,11 @@
     """
 
     class MethodBodyTransformer(ast.NodeTransformer):
-<<<<<<< HEAD
-        def __init__(self, globals: List[ast.Assign]) -> None:
-            self.used_globals = set()
-            self._targets = {
-                target.id: global_name
-                for global_name in globals
-=======
         def __init__(self, global_vars: List[ast.Assign]) -> None:
             self.used_globals = set()
             self._targets = {
                 target.id: global_name
                 for global_name in global_vars
->>>>>>> 176e1235
                 for target in global_name.targets
                 if isinstance(target, ast.Name)
             }
@@ -149,11 +137,7 @@
             return None
 
     tree = source_code if isinstance(source_code, ast.AST) else ast.parse(source_code)
-<<<<<<< HEAD
-    transformer = MethodBodyTransformer(globals)
-=======
     transformer = MethodBodyTransformer(global_vars)
->>>>>>> 176e1235
     transformed_tree = transformer.visit(tree)
     class_code = ast.unparse(transformed_tree)
     return class_code, list(transformer.used_globals)
@@ -287,13 +271,8 @@
     return []
 
 
-<<<<<<< HEAD
-def _render_globals(globals: List[ast.Assign]) -> str:
-    return "\n".join([ast.unparse(x) for x in globals])
-=======
 def _render_globals(global_vars: List[ast.Assign]) -> str:
     return "\n".join([ast.unparse(x) for x in global_vars])
->>>>>>> 176e1235
 
 
 def strip_model_source_code(
@@ -315,20 +294,6 @@
     class_sources = (
         None if not class_names else extract_class_sources(source_code, class_names)
     )
-<<<<<<< HEAD
-    globals = _extract_globals(source_code)
-    if class_sources:
-        class_source = "\n".join(class_sources)
-        class_source, globals = make_class_methods_empty(class_source, None, globals)
-        return_types = extract_method_return_type(
-            class_source, class_names, method_names
-        )
-        return_class_sources = (
-            extract_class_sources(source_code, return_types) if return_types else ""
-        )
-        return_class_source = "\n".join(return_class_sources)
-        rendered_globals = _render_globals(globals)
-=======
     global_vars = _extract_globals(source_code)
     if class_sources:
         class_source = "\n".join(class_sources)
@@ -343,7 +308,6 @@
         )
         return_class_source = "\n".join(return_class_sources)
         rendered_globals = _render_globals(global_vars)
->>>>>>> 176e1235
         model_source = "\n".join(
             [
                 x
