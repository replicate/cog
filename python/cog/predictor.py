--- conflicted
+++ resolved
@@ -151,8 +151,6 @@
     return module
 
 
-<<<<<<< HEAD
-=======
 def load_slim_predictor_from_file(
     module_path: str, class_name: str, method_name: str
 ) -> Optional[types.ModuleType]:
@@ -163,7 +161,6 @@
     return module
 
 
->>>>>>> 176e1235
 def get_predictor(module: types.ModuleType, class_name: str) -> Any:
     predictor = getattr(module, class_name)
     # It could be a class or a function
