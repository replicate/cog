--- conflicted
+++ resolved
@@ -38,14 +38,11 @@
 from .base_input import BaseInput
 from .base_predictor import BasePredictor
 from .types import (
-<<<<<<< HEAD
     File as CogFile,
-=======
     PYDANTIC_V2,
     CogConfig,
     Input,
     URLPath,
->>>>>>> a6219fab
 )
 from .types import (
     Input,
@@ -172,40 +169,6 @@
     predictor = get_predictor(module, class_name)
     return predictor
 
-
-<<<<<<< HEAD
-=======
-# Base class for inputs, constructed dynamically in get_input_type().
-# (This can't be a docstring or it gets passed through to the schema.)
-class BaseInput(BaseModel):
-    if PYDANTIC_V2:
-        model_config = pydantic.ConfigDict(use_enum_values=True)  # type: ignore
-    else:
-
-        class Config:
-            # When using `choices`, the type is converted into an enum to validate
-            # But, after validation, we want to pass the actual value to predict(), not the enum object
-            use_enum_values = True
-
-    def cleanup(self) -> None:
-        """
-        Cleanup any temporary files created by the input.
-        """
-
-        for _, value in dict(self).items():
-            # Handle URLPath objects specially for cleanup.
-            # Also handle pathlib.Path objects, which cog.Path is a subclass of.
-            # A pathlib.Path object shouldn't make its way here,
-            # but both have an unlink() method, so we may as well be safe.
-            if isinstance(value, (URLPath, Path)):
-                # TODO: use unlink(missing_ok=...) when we drop Python 3.7 support.
-                try:
-                    value.unlink()
-                except FileNotFoundError:
-                    pass
-
-
->>>>>>> a6219fab
 def validate_input_type(
     type: Type[Any],  # pylint: disable=redefined-builtin
     name: str,
