--- conflicted
+++ resolved
@@ -108,7 +108,6 @@
     # up a little bit.
     # TODO: CogFile/CogPath should have subclasses for each of the subtypes
 
-<<<<<<< HEAD
     if PYDANTIC_V2:
         from pydantic import TypeAdapter
 
@@ -119,7 +118,7 @@
                 except Exception:  # pylint: disable=broad-except # noqa: S110
                     pass
 
-            if weights_type == str:
+            if weights_type is str:
                 return weights_url
 
             raise ValueError(
@@ -135,28 +134,11 @@
             if weights_type == CogPath:
                 # TODO: So this can be a url. evil!
                 return cast(CogPath, CogPath.validate(weights_url))
-            if weights_type == str:
+            if weights_type is str:
                 return weights_url
             raise ValueError(
                 f"Predictor.setup() has an argument 'weights' of type {weights_type}, but only File, Path and str are supported"
             )
-
-=======
-    # this is a breaking change
-    # previously, CogPath wouldn't be converted in setup(); now it is
-    # essentially everyone needs to switch from Path to str (or a new URL type)
-    if weights_url:
-        if weights_type == CogFile:
-            return cast(CogFile, CogFile.validate(weights_url))
-        if weights_type == CogPath:
-            # TODO: So this can be a url. evil!
-            return cast(CogPath, CogPath.validate(weights_url))
-        if weights_type is str:
-            return weights_url
-        raise ValueError(
-            f"Predictor.setup() has an argument 'weights' of type {weights_type}, but only File, Path and str are supported"
-        )
->>>>>>> b9df82a3
     if os.path.exists(weights_path):
         if weights_type == CogFile:
             return cast(CogFile, open(weights_path, "rb"))
@@ -342,21 +324,12 @@
         order += 1
 
         # Choices!
-<<<<<<< HEAD
         # It will be passed automatically as 'enum' in the schema, so remove it as an extra field.
         choices = extra.pop("choices", None)
         if choices:
             assert isinstance(choices, list), "choices must be a list"
 
-            if InputType == str:
-=======
-        if default.extra.get("choices"):
-            choices = default.extra["choices"]
-            # It will be passed automatically as 'enum' in the schema, so remove it as an extra field.
-            del default.extra["choices"]
             if InputType is str:
->>>>>>> b9df82a3
-
                 class StringEnum(str, enum.Enum):
                     pass
 
