import enum
import importlib.util
import inspect
import io
import os.path
import sys
import types
import uuid
from abc import ABC, abstractmethod
from collections.abc import Iterator
from pathlib import Path
from typing import (
    Any,
    Callable,
    Dict,
    List,
    Optional,
    Type,
    Union,
    cast,
    get_type_hints,
)
from unittest.mock import patch

import structlog

import cog.code_xforms as code_xforms

try:
    from typing import get_args, get_origin
except ImportError:  # Python < 3.8
    from typing_compat import get_args, get_origin  # type: ignore

import yaml
from pydantic import BaseModel, Field, create_model
from pydantic.fields import FieldInfo

# Added in Python 3.9. Can be from typing if we drop support for <3.9
from typing_extensions import Annotated

from .errors import ConfigDoesNotExist, PredictorNotSet
from .types import (
    CogConfig,
    Input,
    URLPath,
)
from .types import (
    File as CogFile,
)
from .types import (
    Path as CogPath,
)
from .types import Secret as CogSecret

log = structlog.get_logger("cog.server.predictor")

<<<<<<< HEAD
ALLOWED_INPUT_TYPES = [str, int, float, bool, CogFile, CogPath, None]
=======
ALLOWED_INPUT_TYPES: List[Type[Any]] = [
    str,
    int,
    float,
    bool,
    CogFile,
    CogPath,
    CogSecret,
]
>>>>>>> 1e9cc5fe


class BasePredictor(ABC):
    def setup(self, weights: Optional[Union[CogFile, CogPath, str]] = None) -> None:
        """
        An optional method to prepare the model so multiple predictions run efficiently.
        """
        return

    @abstractmethod
    def predict(self, **kwargs: Any) -> Any:
        """
        Run a single prediction on the model
        """
        pass


def run_setup(predictor: BasePredictor) -> None:
    weights_type = get_weights_type(predictor.setup)

    # No weights need to be passed, so just run setup() without any arguments.
    if weights_type is None:
        predictor.setup()
        return

    weights: Union[io.IOBase, Path, str, None]

    weights_url = os.environ.get("COG_WEIGHTS")
    weights_path = "weights"

    # TODO: Cog{File,Path}.validate(...) methods accept either "real"
    # paths/files or URLs to those things. In future we can probably tidy this
    # up a little bit.
    # TODO: CogFile/CogPath should have subclasses for each of the subtypes
    if weights_url:
        if weights_type == CogFile:
            weights = cast(CogFile, CogFile.validate(weights_url))
        elif weights_type == CogPath:
            # TODO: So this can be a url. evil!
            weights = cast(CogPath, CogPath.validate(weights_url))
        # allow people to download weights themselves
        elif weights_type == str:  # noqa: E721
            weights = weights_url
        else:
            raise ValueError(
                f"Predictor.setup() has an argument 'weights' of type {weights_type}, but only File, Path and str are supported"
            )
    elif os.path.exists(weights_path):
        if weights_type == CogFile:
            weights = cast(CogFile, open(weights_path, "rb"))
        elif weights_type == CogPath:
            weights = CogPath(weights_path)
        else:
            raise ValueError(
                f"Predictor.setup() has an argument 'weights' of type {weights_type}, but only File, Path and str are supported"
            )
    else:
        weights = None

    predictor.setup(weights=weights)


def get_weights_type(setup_function: Callable[[Any], None]) -> Optional[Any]:
    signature = inspect.signature(setup_function)
    if "weights" not in signature.parameters:
        return None
    Type = signature.parameters["weights"].annotation
    # Handle Optional. It is Union[Type, None]
    if get_origin(Type) == Union:
        args = get_args(Type)
        if len(args) == 2 and args[1] is type(None):
            Type = get_args(Type)[0]
    return Type


def run_prediction(
    predictor: BasePredictor,
    inputs: Dict[Any, Any],
    cleanup_functions: List[Callable[[], None]],
) -> Any:
    """
    Run the predictor on the inputs, and append resulting paths
    to cleanup functions for removal.
    """
    result = predictor.predict(**inputs)
    if isinstance(result, Path):
        cleanup_functions.append(result.unlink)
    return result


def load_config() -> CogConfig:
    """
    Reads cog.yaml and returns it as a typed dict.
    """
    # Assumes the working directory is /src
    config_path = os.path.abspath("cog.yaml")
    try:
        with open(config_path) as fh:
            config = yaml.safe_load(fh)
    except FileNotFoundError as e:
        raise ConfigDoesNotExist(
            f"Could not find {config_path}",
        ) from e
    return config


def load_predictor(config: CogConfig) -> BasePredictor:
    """
    Constructs an instance of the user-defined Predictor class from a config.
    """

    ref = get_predictor_ref(config)
    return load_predictor_from_ref(ref)


def get_predictor_ref(config: CogConfig, mode: str = "predict") -> str:
    if mode not in ["predict", "train"]:
        raise ValueError(f"Invalid mode: {mode}")

    if mode not in config:
        raise PredictorNotSet(
            f"Can't run predictions: '{mode}' option not found in cog.yaml"
        )

    return config[mode]


def load_full_predictor_from_file(
    module_path: str, module_name: str
) -> types.ModuleType:
    spec = importlib.util.spec_from_file_location(module_name, module_path)
    assert spec is not None
    module = importlib.util.module_from_spec(spec)
    assert spec.loader is not None
    # Remove any sys.argv while importing predictor to avoid conflicts when
    # user code calls argparse.Parser.parse_args in production
    with patch("sys.argv", sys.argv[:1]):
        spec.loader.exec_module(module)
    return module


def load_slim_predictor_from_file(
    module_path: str, class_name: str, method_name: str
) -> Optional[types.ModuleType]:
    with open(module_path, encoding="utf-8") as file:
        source_code = file.read()
    stripped_source = code_xforms.strip_model_source_code(
        source_code, class_name, method_name
    )
    module = code_xforms.load_module_from_string(uuid.uuid4().hex, stripped_source)
    return module


def get_predictor(module: types.ModuleType, class_name: str) -> Any:
    predictor = getattr(module, class_name)
    # It could be a class or a function
    if inspect.isclass(predictor):
        return predictor()
    return predictor


def load_slim_predictor_from_ref(ref: str, method_name: str) -> BasePredictor:
    module_path, class_name = ref.split(":", 1)
    module_name = os.path.basename(module_path).split(".py", 1)[0]
    module = None
    try:
        if sys.version_info >= (3, 9):
            module = load_slim_predictor_from_file(module_path, class_name, method_name)
            if not module:
                log.debug(f"[{module_name}] fast loader returned None")
        else:
            log.debug(f"[{module_name}] cannot use fast loader as current Python <3.9")
    except Exception as e:
        log.debug(f"[{module_name}] fast loader failed: {e}")
    finally:
        if not module:
            log.debug(f"[{module_name}] falling back to slow loader")
            module = load_full_predictor_from_file(module_path, module_name)
    predictor = get_predictor(module, class_name)
    return predictor


def load_predictor_from_ref(ref: str) -> BasePredictor:
    module_path, class_name = ref.split(":", 1)
    module_name = os.path.basename(module_path).split(".py", 1)[0]
    module = load_full_predictor_from_file(module_path, module_name)
    predictor = get_predictor(module, class_name)
    return predictor


# Base class for inputs, constructed dynamically in get_input_type().
# (This can't be a docstring or it gets passed through to the schema.)
class BaseInput(BaseModel):
    class Config:
        # When using `choices`, the type is converted into an enum to validate
        # But, after validation, we want to pass the actual value to predict(), not the enum object
        use_enum_values = True

    def cleanup(self) -> None:
        """
        Cleanup any temporary files created by the input.
        """
        for _, value in self:
            # Handle URLPath objects specially for cleanup.
            # Also handle pathlib.Path objects, which cog.Path is a subclass of.
            # A pathlib.Path object shouldn't make its way here,
            # but both have an unlink() method, so we may as well be safe.
            if isinstance(value, (URLPath, Path)):
                value.unlink(missing_ok=True)


def validate_input_type(type: Type[Any], name: str) -> None:
    if type is inspect.Signature.empty:
        raise TypeError(
            f"No input type provided for parameter `{name}`. Supported input types are: {readable_types_list(ALLOWED_INPUT_TYPES)}, or a Union or List of those types."
        )
    elif type not in ALLOWED_INPUT_TYPES:
        if get_origin(type) in (Union, List, list) or (
            hasattr(types, "UnionType") and get_origin(type) is types.UnionType
        ):  # noqa: E721
            for t in get_args(type):
                validate_input_type(t, name)
        else:
            raise TypeError(
                f"Unsupported input type {human_readable_type_name(type)} for parameter `{name}`. Supported input types are: {readable_types_list(ALLOWED_INPUT_TYPES)}, or a Union or List of those types."
            )


def get_input_create_model_kwargs(
    signature: inspect.Signature, input_types: Dict[str, Any]
) -> Dict[str, Any]:
    create_model_kwargs = {}

    order = 0

    for name, parameter in signature.parameters.items():
        if name not in input_types:
            raise TypeError(f"No input type provided for parameter `{name}`.")

        InputType = input_types[name]

        validate_input_type(InputType, name)

        # if no default is specified, create an empty, required input
        if parameter.default is inspect.Signature.empty:
            default = Input()
        else:
            default = parameter.default
            # If user hasn't used `Input`, then wrap it in that
            if not isinstance(default, FieldInfo):
                default = Input(default=default)

        # Fields aren't ordered, so use this pattern to ensure defined order
        # https://github.com/go-openapi/spec/pull/116
        default.extra["x-order"] = order
        order += 1

        # Choices!
        if default.extra.get("choices"):
            choices = default.extra["choices"]
            # It will be passed automatically as 'enum' in the schema, so remove it as an extra field.
            del default.extra["choices"]
            if InputType == str:  # noqa: E721

                class StringEnum(str, enum.Enum):
                    pass

                InputType = StringEnum(  # type: ignore
                    name, {value: value for value in choices}
                )
            elif InputType == int:  # noqa: E721
                InputType = enum.IntEnum(name, {str(value): value for value in choices})  # type: ignore
            else:
                raise TypeError(
                    f"The input {name} uses the option choices. Choices can only be used with str or int types."
                )

        create_model_kwargs[name] = (InputType, default)

    return create_model_kwargs


def get_predict(predictor: Any) -> Callable[..., Any]:
    if hasattr(predictor, "predict"):
        return predictor.predict
    return predictor


def get_input_type(predictor: BasePredictor) -> Type[BaseInput]:
    """
    Creates a Pydantic Input model from the arguments of a Predictor's predict() method.

    class Predictor(BasePredictor):
        def predict(self, text: str):
            ...

    programmatically creates a model like this:

    class Input(BaseModel):
        text: str
    """

    predict = get_predict(predictor)
    signature = inspect.signature(predict)

    input_types = get_type_hints(predict)
    if "return" in input_types:
        del input_types["return"]

    return create_model(
        "Input",
        __config__=None,
        __base__=BaseInput,
        __module__=__name__,
        __validators__=None,
        **get_input_create_model_kwargs(signature, input_types),
    )  # type: ignore


def get_output_type(predictor: BasePredictor) -> Type[BaseModel]:
    """
    Creates a Pydantic Output model from the return type annotation of a Predictor's predict() method.
    """

    predict = get_predict(predictor)

    input_types = get_type_hints(predict)

    OutputType = input_types.pop("return", None)
    if OutputType is None:
        raise TypeError(
            """You must set an output type. If your model can return multiple output types, you can explicitly set `Any` as the output type.

For example:

    from typing import Any

    def predict(
        self,
        image: Path = Input(description="Input image"),
    ) -> Any:
        ...
"""
        )

    # The type that goes in the response is a list of the yielded type
    if get_origin(OutputType) is Iterator:
        # Annotated allows us to attach Field annotations to the list, which we use to mark that this is an iterator
        # https://pydantic-docs.helpmanual.io/usage/schema/#typingannotated-fields
        field = Field(**{"x-cog-array-type": "iterator"})  # type: ignore
        OutputType: Type[BaseModel] = Annotated[List[get_args(OutputType)[0]], field]  # type: ignore

    name = OutputType.__name__ if hasattr(OutputType, "__name__") else ""

    if name == "Output":
        return OutputType

    # We wrap the OutputType in an Output class to
    # ensure consistent naming of the interface in the schema.
    #
    # NOTE: If the OutputType.__name__ is "TrainingOutput" then cannot use
    # `__root__` here because this will create a reference for the Object.
    # e.g.
    #   {'title': 'Output', '$ref': '#/definitions/TrainingOutput' ... }
    #
    # And this reference may conflict with other objects at which
    # point the item will be namespaced and break our parsing. e.g.
    #   {'title': 'Output', '$ref': '#/definitions/predict_TrainingOutput' ... }
    #
    # So we work around this by inheriting from the original class rather
    # than using "__root__".
    if name == "TrainingOutput":

        class Output(OutputType):  # type: ignore
            pass

        return Output
    else:

        class Output(BaseModel):
            __root__: OutputType  # type: ignore

        return Output


def get_train(predictor: Any) -> Callable[..., Any]:
    if hasattr(predictor, "train"):
        return predictor.train
    return predictor


def get_training_input_type(predictor: BasePredictor) -> Type[BaseInput]:
    """
    Creates a Pydantic Input model from the arguments of a Predictor's train() method.

    def train(self, text: str):
        ...

    programmatically creates a model like this:

    class TrainingInput(BaseModel):
        text: str
    """

    train = get_train(predictor)
    signature = inspect.signature(train)

    input_types = get_type_hints(train)
    if "return" in input_types:
        del input_types["return"]

    return create_model(
        "TrainingInput",
        __config__=None,
        __base__=BaseInput,
        __module__=__name__,
        __validators__=None,
        **get_input_create_model_kwargs(signature, input_types),
    )  # type: ignore


def get_training_output_type(predictor: BasePredictor) -> Type[BaseModel]:
    """
    Creates a Pydantic Output model from the return type annotation of a train() method.
    """

    train = get_train(predictor)

    input_types = get_type_hints(train)
    TrainingOutputType = input_types.pop("return", None)
    if TrainingOutputType is None:
        raise TypeError(
            """You must set an output type. If your model can return multiple output types, you can explicitly set `Any` as the output type.

For example:

    from typing import Any

    def train(
        self,
        n: int
    ) -> Any:
        ...
"""
        )

    name = (
        TrainingOutputType.__name__ if hasattr(TrainingOutputType, "__name__") else ""
    )
    # We wrap the OutputType in a TrainingOutput class to
    # ensure consistent naming of the interface in the schema
    # See comment in get_output_type for more info.
    if name == "TrainingOutput":
        return TrainingOutputType

    if name == "Output":

        class TrainingOutput(TrainingOutputType):  # type: ignore
            pass

        return TrainingOutput

    class TrainingOutput(BaseModel):
        __root__: TrainingOutputType  # type: ignore

    return TrainingOutput


def human_readable_type_name(t: Type[Any]) -> str:
    """
    Generates a useful-for-humans label for a type. For builtin types, it's just the class name (eg "str" or "int"). For other types, it includes the module (eg "pathlib.Path" or "cog.File").

    The special case for Cog modules is because the type lives in `cog.types` internally, but just `cog` when included as a dependency.
    """
    module = t.__module__
    if module == "builtins":
        return t.__qualname__
    elif module.split(".")[0] == "cog":
        module = "cog"

    try:
        return module + "." + t.__qualname__
    except AttributeError:
        return str(t)


def readable_types_list(type_list: List[Type[Any]]) -> str:
    return ", ".join(human_readable_type_name(t) for t in type_list)<|MERGE_RESOLUTION|>--- conflicted
+++ resolved
@@ -54,19 +54,16 @@
 
 log = structlog.get_logger("cog.server.predictor")
 
-<<<<<<< HEAD
-ALLOWED_INPUT_TYPES = [str, int, float, bool, CogFile, CogPath, None]
-=======
 ALLOWED_INPUT_TYPES: List[Type[Any]] = [
     str,
     int,
     float,
     bool,
+    None,
     CogFile,
     CogPath,
     CogSecret,
 ]
->>>>>>> 1e9cc5fe
 
 
 class BasePredictor(ABC):
