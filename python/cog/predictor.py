--- conflicted
+++ resolved
@@ -91,11 +91,7 @@
     if weights_type is None:
         return None
     weights_url = os.environ.get("COG_WEIGHTS")
-<<<<<<< HEAD
-    weights_path = "weights" # this is the source of a bug isn't it?
-=======
     weights_path = "weights"  # this is the source of a bug isn't it?
->>>>>>> 8ec2a172
 
     # TODO: Cog{File,Path}.validate(...) methods accept either "real"
     # paths/files or URLs to those things. In future we can probably tidy this
