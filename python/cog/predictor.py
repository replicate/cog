--- conflicted
+++ resolved
@@ -6,10 +6,7 @@
 import os.path
 import sys
 import types
-<<<<<<< HEAD
-=======
 import uuid
->>>>>>> 09fbcbc7
 from collections.abc import Iterable, Iterator
 from pathlib import Path
 from typing import (
@@ -41,11 +38,8 @@
 
 from .base_input import BaseInput
 from .base_predictor import BasePredictor
-<<<<<<< HEAD
-=======
 from .code_xforms import load_module_from_string, strip_model_source_code
 from .errors import ConfigDoesNotExist, PredictorNotSet
->>>>>>> 09fbcbc7
 from .types import (
     PYDANTIC_V2,
     Input,
