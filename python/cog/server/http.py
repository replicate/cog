import argparse
import asyncio
import functools
import logging
import os
import signal
import socket
import sys
import textwrap
import threading
import traceback
from datetime import datetime, timezone
from enum import Enum, auto, unique
from typing import TYPE_CHECKING, Any, Awaitable, Callable, Dict, Optional, Type

import structlog
import uvicorn
from fastapi import Body, FastAPI, Header, Path, Response
from fastapi.encoders import jsonable_encoder
from fastapi.exceptions import HTTPException
from fastapi.openapi.utils import get_openapi
from fastapi.responses import JSONResponse
from pydantic import ValidationError

from .. import schema
from ..config import Config
from ..errors import PredictorNotSet
from ..files import upload_file
from ..json import upload_files
from ..logging import setup_logging
from ..mode import Mode
from ..types import PYDANTIC_V2

try:
    from .._version import __version__
except ImportError:
    __version__ = "dev"

if PYDANTIC_V2:
    from .helpers import (
        unwrap_pydantic_serialization_iterators,
        update_openapi_schema_for_pydantic_2,
    )

from .probes import ProbeHelper
from .runner import (
    PredictionRunner,
    RunnerBusyError,
    SetupResult,
    UnknownPredictionError,
)
from .telemetry import make_trace_context, trace_context
from .worker import make_worker

if TYPE_CHECKING:
    from typing import ParamSpec, TypeVar  # pylint: disable=import-outside-toplevel

    P = ParamSpec("P")  # pylint: disable=invalid-name
    T = TypeVar("T")  # pylint: disable=invalid-name

log = structlog.get_logger("cog.server.http")


@unique
class Health(Enum):
    UNKNOWN = auto()
    STARTING = auto()
    READY = auto()
    BUSY = auto()
    SETUP_FAILED = auto()
    DEFUNCT = auto()


class MyState:
    health: Health
    setup_result: Optional[SetupResult]


class MyFastAPI(FastAPI):
    # TODO: not, strictly speaking, legal
    # https://github.com/microsoft/pyright/issues/5933
    # but it'd need a FastAPI patch to fix
    state: MyState  # type: ignore


def add_setup_failed_routes(
    app: MyFastAPI,  # pylint: disable=redefined-outer-name
    started_at: datetime,
    msg: str,
) -> None:
    print(msg)
    result = SetupResult(
        started_at=started_at,
        completed_at=datetime.now(tz=timezone.utc),
        logs=[msg],
        status=schema.Status.FAILED,
    )
    app.state.setup_result = result
    app.state.health = Health.SETUP_FAILED

    @app.get("/health-check")
    async def healthcheck_startup_failed() -> Any:
        assert app.state.setup_result
        return jsonable_encoder(
            {
                "status": app.state.health.name,
                "setup": app.state.setup_result.to_dict(),
            }
        )


def create_app(  # pylint: disable=too-many-arguments,too-many-locals,too-many-statements
    cog_config: Config,
    shutdown_event: Optional[threading.Event],  # pylint: disable=redefined-outer-name
    app_threads: Optional[int] = None,
    upload_url: Optional[str] = None,
    mode: Mode = Mode.PREDICT,
    is_build: bool = False,
    await_explicit_shutdown: bool = False,  # pylint: disable=redefined-outer-name
) -> MyFastAPI:
    app = MyFastAPI(  # pylint: disable=redefined-outer-name
        title="Cog",  # TODO: mention model name?
        # version=None # TODO
    )

    def custom_openapi() -> Dict[str, Any]:
        if not app.openapi_schema:
            openapi_schema = get_openapi(
                title="Cog",
                openapi_version="3.0.2",
                version="0.1.0",
                routes=app.routes,
            )

            # Pydantic 2 changes how optional fields are represented in OpenAPI schema.
            # See: https://github.com/tiangolo/fastapi/pull/9873#issuecomment-1997105091
            if PYDANTIC_V2:
                update_openapi_schema_for_pydantic_2(openapi_schema)

            app.openapi_schema = openapi_schema

        return app.openapi_schema

    app.openapi = custom_openapi

    app.state.health = Health.STARTING
    app.state.setup_result = None
    started_at = datetime.now(tz=timezone.utc)

    # shutdown is needed no matter what happens
    @app.post("/shutdown")
    async def start_shutdown() -> Any:
        log.info("shutdown requested via http")
        if shutdown_event:
            shutdown_event.set()
        return JSONResponse({}, status_code=200)

    try:
        InputType, OutputType = cog_config.get_predictor_types(mode=Mode.PREDICT)
    except Exception:  # pylint: disable=broad-exception-caught
        msg = "Error while loading predictor:\n\n" + traceback.format_exc()
        add_setup_failed_routes(app, started_at, msg)
        return app

    worker = make_worker(predictor_ref=cog_config.get_predictor_ref(mode=mode))
    runner = PredictionRunner(worker=worker)

    class PredictionRequest(schema.PredictionRequest.with_types(input_type=InputType)):
        pass

    PredictionResponse = schema.PredictionResponse.with_types(  # pylint: disable=invalid-name
        input_type=InputType, output_type=OutputType
    )

    if app_threads is None:
        app_threads = 1 if cog_config.requires_gpu else _cpu_count()
    http_semaphore = asyncio.Semaphore(app_threads)

    def limited(f: "Callable[P, Awaitable[T]]") -> "Callable[P, Awaitable[T]]":
        @functools.wraps(f)
        async def wrapped(*args: "P.args", **kwargs: "P.kwargs") -> "T":  # pylint: disable=redefined-outer-name
            async with http_semaphore:
                return await f(*args, **kwargs)

        return wrapped

<<<<<<< HEAD
    if cog_config.predictor_train_ref:
=======
    index_document = {
        "cog_version": __version__,
        "docs_url": "/docs",
        "openapi_url": "/openapi.json",
        "shutdown_url": "/shutdown",
        "healthcheck_url": "/health-check",
        "predictions_url": "/predictions",
        "predictions_idempotent_url": "/predictions/{prediction_id}",
        "predictions_cancel_url": "/predictions/{prediction_id}/cancel",
    }

    if "train" in config:
>>>>>>> 3e0dc790
        try:
            TrainingInputType, TrainingOutputType = cog_config.get_predictor_types(
                Mode.TRAIN
            )

            class TrainingRequest(
                schema.TrainingRequest.with_types(input_type=TrainingInputType)
            ):
                pass

            TrainingResponse = schema.TrainingResponse.with_types(  # pylint: disable=invalid-name
                input_type=TrainingInputType, output_type=TrainingOutputType
            )

            @app.post(
                "/trainings",
                response_model=TrainingResponse,
                response_model_exclude_unset=True,
            )
            def train(
                request: TrainingRequest = Body(default=None),
                prefer: Optional[str] = Header(default=None),
                traceparent: Optional[str] = Header(
                    default=None, include_in_schema=False
                ),
                tracestate: Optional[str] = Header(
                    default=None, include_in_schema=False
                ),
            ) -> Any:  # type: ignore
                respond_async = prefer == "respond-async"

                with trace_context(make_trace_context(traceparent, tracestate)):
                    return _predict(
                        request=request,
                        response_type=TrainingResponse,
                        respond_async=respond_async,
                    )

            @app.put(
                "/trainings/{training_id}",
                response_model=TrainingResponse,
                response_model_exclude_unset=True,
            )
            def train_idempotent(
                training_id: str = Path(..., title="Training ID"),
                request: TrainingRequest = Body(..., title="Training Request"),
                prefer: Optional[str] = Header(default=None),
                traceparent: Optional[str] = Header(
                    default=None, include_in_schema=False
                ),
                tracestate: Optional[str] = Header(
                    default=None, include_in_schema=False
                ),
            ) -> Any:
                if request.id is not None and request.id != training_id:
                    body = {
                        "loc": ("body", "id"),
                        "msg": "training ID must match the ID supplied in the URL",
                        "type": "value_error",
                    }
                    raise HTTPException(422, [body])

                # We've already checked that the IDs match, now ensure that an ID is
                # set on the prediction object
                request.id = training_id

                # If the prediction service is already running a prediction with a
                # matching ID, return its current state.
                if runner.is_busy():
                    task = runner.get_predict_task(request.id)
                    if task:
                        return JSONResponse(
                            jsonable_encoder(task.result),
                            status_code=202,
                        )

                # TODO: spec-compliant parsing of Prefer header.
                respond_async = prefer == "respond-async"

                with trace_context(make_trace_context(traceparent, tracestate)):
                    return _predict(
                        request=request,
                        response_type=TrainingResponse,
                        respond_async=respond_async,
                    )

            @app.post("/trainings/{training_id}/cancel")
            def cancel_training(
                training_id: str = Path(..., title="Training ID"),
            ) -> Any:
                return cancel(training_id)

            index_document.update(
                {
                    "trainings_url": "/trainings",
                    "trainings_idempotent_url": "/trainings/{training_id}",
                    "trainings_cancel_url": "/trainings/{training_id}/cancel",
                }
            )

        except Exception as e:  # pylint: disable=broad-exception-caught
            if isinstance(e, (PredictorNotSet, FileNotFoundError)) and not is_build:
                pass  # ignore missing train.py for backward compatibility with existing "bad" models in use
            else:
                app.state.health = Health.SETUP_FAILED
                msg = "Error while loading trainer:\n\n" + traceback.format_exc()
                add_setup_failed_routes(app, started_at, msg)
                return app

    @app.on_event("startup")
    def startup() -> None:
        # check for early setup failures
        if (
            app.state.setup_result
            and app.state.setup_result.status == schema.Status.FAILED
        ):
            # signal shutdown if interactive run
            if shutdown_event and not await_explicit_shutdown:
                shutdown_event.set()
        else:
            setup_task = runner.setup()
            setup_task.add_done_callback(_handle_setup_done)

    @app.on_event("shutdown")
    def shutdown() -> None:
        worker.terminate()

    @app.get("/")
    async def root() -> Any:
        return index_document

    @app.get("/health-check")
    async def healthcheck() -> Any:
        if app.state.health == Health.READY:
            health = Health.BUSY if runner.is_busy() else Health.READY
        else:
            health = app.state.health
        setup = app.state.setup_result.to_dict() if app.state.setup_result else {}
        return jsonable_encoder({"status": health.name, "setup": setup})

    @limited
    @app.post(
        "/predictions",
        response_model=PredictionResponse,
        response_model_exclude_unset=True,
    )
    async def predict(
        request: PredictionRequest = Body(default=None),
        prefer: Optional[str] = Header(default=None),
        traceparent: Optional[str] = Header(default=None, include_in_schema=False),
        tracestate: Optional[str] = Header(default=None, include_in_schema=False),
    ) -> Any:  # type: ignore
        """
        Run a single prediction on the model
        """
        # TODO: spec-compliant parsing of Prefer header.
        respond_async = prefer == "respond-async"

        with trace_context(make_trace_context(traceparent, tracestate)):
            return _predict(
                request=request,
                response_type=PredictionResponse,
                respond_async=respond_async,
            )

    @limited
    @app.put(
        "/predictions/{prediction_id}",
        response_model=PredictionResponse,
        response_model_exclude_unset=True,
    )
    async def predict_idempotent(
        prediction_id: str = Path(..., title="Prediction ID"),
        request: PredictionRequest = Body(..., title="Prediction Request"),
        prefer: Optional[str] = Header(default=None),
        traceparent: Optional[str] = Header(default=None, include_in_schema=False),
        tracestate: Optional[str] = Header(default=None, include_in_schema=False),
    ) -> Any:
        """
        Run a single prediction on the model (idempotent creation).
        """
        if request.id is not None and request.id != prediction_id:
            body = {
                "loc": ("body", "id"),
                "msg": "prediction ID must match the ID supplied in the URL",
                "type": "value_error",
            }
            raise HTTPException(422, [body])

        # We've already checked that the IDs match, now ensure that an ID is
        # set on the prediction object
        request.id = prediction_id

        # If the prediction service is already running a prediction with a
        # matching ID, return its current state.
        if runner.is_busy():
            task = runner.get_predict_task(request.id)
            if task:
                return JSONResponse(
                    jsonable_encoder(task.result),
                    status_code=202,
                )

        # TODO: spec-compliant parsing of Prefer header.
        respond_async = prefer == "respond-async"

        with trace_context(make_trace_context(traceparent, tracestate)):
            return _predict(
                request=request,
                response_type=PredictionResponse,
                respond_async=respond_async,
            )

    def _predict(
        *,
        request: Optional[PredictionRequest],
        response_type: Type[schema.PredictionResponse],
        respond_async: bool = False,
    ) -> Response:
        # [compat] If no body is supplied, assume that this model can be run
        # with empty input. This will throw a ValidationError if that's not
        # possible.
        if request is None:
            request = PredictionRequest(input={})
        # [compat] If body is supplied but input is None, set it to an empty
        # dictionary so that later code can be simpler.
        if request.input is None:
            request.input = {}  # pylint: disable=attribute-defined-outside-init

        task_kwargs = {}
        if respond_async:
            # For now, we only ask PredictionService to handle file uploads for
            # async predictions. This is unfortunate but required to ensure
            # backwards-compatible behaviour for synchronous predictions.
            task_kwargs["upload_url"] = upload_url

        try:
            predict_task = runner.predict(request, task_kwargs=task_kwargs)
        except RunnerBusyError:
            return JSONResponse(
                {"detail": "Already running a prediction"}, status_code=409
            )

        if hasattr(request.input, "cleanup"):
            predict_task.add_done_callback(lambda _: request.input.cleanup())

        predict_task.add_done_callback(_handle_predict_done)

        if respond_async:
            return JSONResponse(
                jsonable_encoder(predict_task.result),
                status_code=202,
            )

        # Otherwise, wait for the prediction to complete...
        predict_task.wait()

        # ...and return the result.
        if PYDANTIC_V2:
            response_object = unwrap_pydantic_serialization_iterators(
                predict_task.result.model_dump()
            )
        else:
            response_object = predict_task.result.dict()
        try:
            _ = response_type(**response_object)
        except ValidationError as e:
            _log_invalid_output(e)
            raise HTTPException(status_code=500, detail=str(e)) from e

        response_object["output"] = upload_files(
            response_object["output"],
            upload_file=lambda fh: upload_file(fh, request.output_file_prefix),  # type: ignore
        )

        # FIXME: clean up output files
        encoded_response = jsonable_encoder(response_object)
        return JSONResponse(content=encoded_response)

    @app.post("/predictions/{prediction_id}/cancel")
    async def cancel(prediction_id: str = Path(..., title="Prediction ID")) -> Any:
        """
        Cancel a running prediction
        """
        if not runner.is_busy():
            return JSONResponse({}, status_code=404)
        try:
            runner.cancel(prediction_id)
        except UnknownPredictionError:
            return JSONResponse({}, status_code=404)
        return JSONResponse({}, status_code=200)

    def _handle_predict_done(response: schema.PredictionResponse) -> None:
        if response._fatal_exception:
            _maybe_shutdown(response._fatal_exception)

    def _handle_setup_done(setup_result: SetupResult) -> None:
        app.state.setup_result = setup_result

        if app.state.setup_result.status == schema.Status.SUCCEEDED:
            app.state.health = Health.READY

            # In kubernetes, mark the pod as ready now setup has completed.
            probes = ProbeHelper()
            probes.ready()
        else:
            _maybe_shutdown(Exception("setup failed"), status=Health.SETUP_FAILED)

    def _maybe_shutdown(exc: BaseException, *, status: Health = Health.DEFUNCT) -> None:
        log.error("encountered fatal error", exc_info=exc)
        app.state.health = status
        if shutdown_event and not await_explicit_shutdown:
            log.error("shutting down immediately")
            shutdown_event.set()
        else:
            log.error("awaiting explicit shutdown")

    return app


def _log_invalid_output(error: Any) -> None:
    log.error(
        textwrap.dedent(
            f"""\
            The return value of predict() was not valid:

            {error}

            Check that your predict function is in this form, where `output_type` is the same as the type you are returning (e.g. `str`):

                def predict(...) -> output_type:
                    ...
           """
        )
    )


class Server(uvicorn.Server):
    def start(self) -> None:
        self._thread = threading.Thread(target=self.run)  # pylint: disable=attribute-defined-outside-init
        self._thread.start()

    def stop(self) -> None:
        log.info("stopping server")
        self.should_exit = True  # pylint: disable=attribute-defined-outside-init

        self._thread.join(timeout=5)
        if not self._thread.is_alive():
            return

        log.warn("failed to exit after 5 seconds, setting force_exit")
        self.force_exit = True  # pylint: disable=attribute-defined-outside-init
        self._thread.join(timeout=5)
        if not self._thread.is_alive():
            return

        log.warn("failed to exit after another 5 seconds, sending SIGKILL")
        os.kill(os.getpid(), signal.SIGKILL)


def is_port_in_use(port: int) -> bool:  # pylint: disable=redefined-outer-name
    with socket.socket(socket.AF_INET, socket.SOCK_STREAM) as sock:
        return sock.connect_ex(("localhost", port)) == 0


def signal_ignore(signum: Any, frame: Any) -> None:  # pylint: disable=unused-argument
    log.warn("Got a signal to exit, ignoring it...", signal=signal.Signals(signum).name)


def signal_set_event(event: threading.Event) -> Callable[[Any, Any], None]:
    def _signal_set_event(signum: Any, frame: Any) -> None:  # pylint: disable=unused-argument
        event.set()

    return _signal_set_event


def _cpu_count() -> int:
    try:
        return len(os.sched_getaffinity(0)) or 1  # type: ignore
    except AttributeError:  # not available on every platform
        return os.cpu_count() or 1


if __name__ == "__main__":
    parser = argparse.ArgumentParser(description="Cog HTTP server")
    parser.add_argument(
        "-v", "--version", action="store_true", help="Show version and exit"
    )
    parser.add_argument(
        "--host",
        dest="host",
        type=str,
        default="0.0.0.0",
        help="Host to bind to",
    )
    parser.add_argument(
        "--threads",
        dest="threads",
        type=int,
        default=None,
        help="Number of worker processes. Defaults to number of CPUs, or 1 if using a GPU.",
    )
    parser.add_argument(
        "--upload-url",
        dest="upload_url",
        type=str,
        default=None,
        help="An endpoint for Cog to PUT output files to",
    )
    parser.add_argument(
        "--await-explicit-shutdown",
        dest="await_explicit_shutdown",
        type=bool,
        default=False,
        help="Ignore SIGTERM and wait for a request to /shutdown (or a SIGINT) before exiting",
    )
    parser.add_argument(
        "--x-mode",
        dest="mode",
        type=Mode,
        default=Mode.PREDICT,
        choices=list(Mode),
        help="Experimental: Run in 'predict' or 'train' mode",
    )
    args = parser.parse_args()

    if args.version:
        print(f"cog.server.http {__version__}")
        sys.exit(0)

    # log level is configurable so we can make it quiet or verbose for `cog predict`
    # cog predict --debug       # -> debug
    # cog predict               # -> warning
    # docker run <image-name>   # -> info (default)
    log_level = logging.getLevelName(os.environ.get("COG_LOG_LEVEL", "INFO").upper())
    setup_logging(log_level=log_level)

    shutdown_event = threading.Event()

    await_explicit_shutdown = args.await_explicit_shutdown
    if await_explicit_shutdown:
        signal.signal(signal.SIGTERM, signal_ignore)
    else:
        signal.signal(signal.SIGTERM, signal_set_event(shutdown_event))

    app = create_app(
        cog_config=Config(),
        shutdown_event=shutdown_event,
        app_threads=args.threads,
        upload_url=args.upload_url,
        mode=args.mode,
        await_explicit_shutdown=await_explicit_shutdown,
    )

    host: str = args.host

    port = int(os.getenv("PORT", "5000"))
    if is_port_in_use(port):
        log.error(f"Port {port} is already in use")
        sys.exit(1)

    server_config = uvicorn.Config(
        app,
        host=host,
        port=port,
        log_config=None,
        # This is the default, but to be explicit: only run a single worker
        workers=1,
    )

    s = Server(config=server_config)
    s.start()

    try:
        shutdown_event.wait()
    except KeyboardInterrupt:
        pass

    s.stop()

    # return error exit code when setup failed and cog is running in interactive mode (not k8s)
    if (
        app.state.setup_result
        and app.state.setup_result.status == schema.Status.FAILED
        and not await_explicit_shutdown
    ):
        sys.exit(-1)<|MERGE_RESOLUTION|>--- conflicted
+++ resolved
@@ -184,9 +184,6 @@
 
         return wrapped
 
-<<<<<<< HEAD
-    if cog_config.predictor_train_ref:
-=======
     index_document = {
         "cog_version": __version__,
         "docs_url": "/docs",
@@ -198,8 +195,7 @@
         "predictions_cancel_url": "/predictions/{prediction_id}/cancel",
     }
 
-    if "train" in config:
->>>>>>> 3e0dc790
+    if cog_config.predictor_train_ref:
         try:
             TrainingInputType, TrainingOutputType = cog_config.get_predictor_types(
                 Mode.TRAIN
