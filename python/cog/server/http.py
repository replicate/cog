import argparse
import asyncio
import functools
import logging
import os
import signal
import socket
import sys
import textwrap
import threading
import traceback
from datetime import datetime, timezone
from enum import Enum, auto, unique
from typing import TYPE_CHECKING, Any, Awaitable, Callable, Dict, Optional

import structlog
import uvicorn
from fastapi import Body, FastAPI, Header, Path, Response
from fastapi.encoders import jsonable_encoder
from fastapi.exceptions import HTTPException
from fastapi.openapi.utils import get_openapi
from fastapi.responses import JSONResponse
from pydantic import ValidationError

from .. import schema
from ..config import Config
from ..errors import PredictorNotSet
from ..files import upload_file
from ..json import upload_files
from ..logging import setup_logging
<<<<<<< HEAD
from ..mode import Mode
=======
from ..predictor import (
    get_input_type,
    get_output_type,
    get_predictor_ref,
    get_training_input_type,
    get_training_output_type,
    load_config,
    load_slim_predictor_from_ref,
)
from ..types import PYDANTIC_V2, CogConfig

if PYDANTIC_V2:
    from .helpers import (
        unwrap_pydantic_serialization_iterators,
        update_openapi_schema_for_pydantic_2,
    )

>>>>>>> a6219fab
from .probes import ProbeHelper
from .runner import (
    PredictionRunner,
    RunnerBusyError,
    SetupResult,
    UnknownPredictionError,
)
from .telemetry import make_trace_context, trace_context
from .worker import make_worker

if TYPE_CHECKING:
    from typing import ParamSpec, TypeVar  # pylint: disable=import-outside-toplevel

    P = ParamSpec("P")  # pylint: disable=invalid-name
    T = TypeVar("T")  # pylint: disable=invalid-name

log = structlog.get_logger("cog.server.http")


@unique
class Health(Enum):
    UNKNOWN = auto()
    STARTING = auto()
    READY = auto()
    BUSY = auto()
    SETUP_FAILED = auto()
    DEFUNCT = auto()


class MyState:
    health: Health
    setup_result: Optional[SetupResult]


class MyFastAPI(FastAPI):
    # TODO: not, strictly speaking, legal
    # https://github.com/microsoft/pyright/issues/5933
    # but it'd need a FastAPI patch to fix
    state: MyState  # type: ignore


def add_setup_failed_routes(
    app: MyFastAPI,  # pylint: disable=redefined-outer-name
    started_at: datetime,
    msg: str,
) -> None:
    print(msg)
    result = SetupResult(
        started_at=started_at,
        completed_at=datetime.now(tz=timezone.utc),
        logs=[msg],
        status=schema.Status.FAILED,
    )
    app.state.setup_result = result
    app.state.health = Health.SETUP_FAILED

    @app.get("/health-check")
    async def healthcheck_startup_failed() -> Any:
        assert app.state.setup_result
        return jsonable_encoder(
            {
                "status": app.state.health.name,
                "setup": app.state.setup_result.to_dict(),
            }
        )


def create_app(  # pylint: disable=too-many-arguments,too-many-locals,too-many-statements
    cog_config: Config,
    shutdown_event: Optional[threading.Event],  # pylint: disable=redefined-outer-name
    app_threads: Optional[int] = None,
    upload_url: Optional[str] = None,
    mode: Mode = Mode.PREDICT,
    is_build: bool = False,
    await_explicit_shutdown: bool = False,  # pylint: disable=redefined-outer-name
) -> MyFastAPI:
    app = MyFastAPI(  # pylint: disable=redefined-outer-name
        title="Cog",  # TODO: mention model name?
        # version=None # TODO
    )

    def custom_openapi() -> Dict[str, Any]:
        if not app.openapi_schema:
            openapi_schema = get_openapi(
                title="Cog",
                openapi_version="3.0.2",
                version="0.1.0",
                routes=app.routes,
            )

            # Pydantic 2 changes how optional fields are represented in OpenAPI schema.
            # See: https://github.com/tiangolo/fastapi/pull/9873#issuecomment-1997105091
            if PYDANTIC_V2:
                update_openapi_schema_for_pydantic_2(openapi_schema)

            app.openapi_schema = openapi_schema

        return app.openapi_schema

    app.openapi = custom_openapi

    app.state.health = Health.STARTING
    app.state.setup_result = None
    started_at = datetime.now(tz=timezone.utc)

    # shutdown is needed no matter what happens
    @app.post("/shutdown")
    async def start_shutdown() -> Any:
        log.info("shutdown requested via http")
        if shutdown_event:
            shutdown_event.set()
        return JSONResponse({}, status_code=200)

    try:
        InputType, OutputType = cog_config.get_predictor_types(mode=Mode.PREDICT)
    except Exception:  # pylint: disable=broad-exception-caught
        msg = "Error while loading predictor:\n\n" + traceback.format_exc()
        add_setup_failed_routes(app, started_at, msg)
        return app

    worker = make_worker(predictor_ref=cog_config.get_predictor_ref(mode=mode))
    runner = PredictionRunner(worker=worker)

    class PredictionRequest(schema.PredictionRequest.with_types(input_type=InputType)):
        pass

    PredictionResponse = schema.PredictionResponse.with_types(  # pylint: disable=invalid-name
        input_type=InputType, output_type=OutputType
    )

    if app_threads is None:
        app_threads = 1 if cog_config.requires_gpu else _cpu_count()
    http_semaphore = asyncio.Semaphore(app_threads)

    def limited(f: "Callable[P, Awaitable[T]]") -> "Callable[P, Awaitable[T]]":
        @functools.wraps(f)
        async def wrapped(*args: "P.args", **kwargs: "P.kwargs") -> "T":  # pylint: disable=redefined-outer-name
            async with http_semaphore:
                return await f(*args, **kwargs)

        return wrapped

    if cog_config.predictor_train_ref:
        try:
            TrainingInputType, TrainingOutputType = cog_config.get_predictor_types(
                Mode.TRAIN
            )

            class TrainingRequest(
                schema.TrainingRequest.with_types(input_type=TrainingInputType)
            ):
                pass

            TrainingResponse = schema.TrainingResponse.with_types(  # pylint: disable=invalid-name
                input_type=TrainingInputType, output_type=TrainingOutputType
            )

            @app.post(
                "/trainings",
                response_model=TrainingResponse,
                response_model_exclude_unset=True,
            )
            def train(
                request: TrainingRequest = Body(default=None),
                prefer: Optional[str] = Header(default=None),
                traceparent: Optional[str] = Header(
                    default=None, include_in_schema=False
                ),
                tracestate: Optional[str] = Header(
                    default=None, include_in_schema=False
                ),
            ) -> Any:  # type: ignore
                with trace_context(make_trace_context(traceparent, tracestate)):
                    return predict(request, prefer)

            @app.put(
                "/trainings/{training_id}",
                response_model=TrainingResponse,
                response_model_exclude_unset=True,
            )
            def train_idempotent(
                training_id: str = Path(..., title="Training ID"),
                request: TrainingRequest = Body(..., title="Training Request"),
                prefer: Optional[str] = Header(default=None),
                traceparent: Optional[str] = Header(
                    default=None, include_in_schema=False
                ),
                tracestate: Optional[str] = Header(
                    default=None, include_in_schema=False
                ),
            ) -> Any:
                with trace_context(make_trace_context(traceparent, tracestate)):
                    return predict_idempotent(training_id, request, prefer)

            @app.post("/trainings/{training_id}/cancel")
            def cancel_training(
                training_id: str = Path(..., title="Training ID"),
            ) -> Any:
                return cancel(training_id)

        except Exception as e:  # pylint: disable=broad-exception-caught
            if isinstance(e, (PredictorNotSet, FileNotFoundError)) and not is_build:
                pass  # ignore missing train.py for backward compatibility with existing "bad" models in use
            else:
                app.state.health = Health.SETUP_FAILED
                msg = "Error while loading trainer:\n\n" + traceback.format_exc()
                add_setup_failed_routes(app, started_at, msg)
                return app

    @app.on_event("startup")
    def startup() -> None:
        # check for early setup failures
        if (
            app.state.setup_result
            and app.state.setup_result.status == schema.Status.FAILED
        ):
            # signal shutdown if interactive run
            if shutdown_event and not await_explicit_shutdown:
                shutdown_event.set()
        else:
            setup_task = runner.setup()
            setup_task.add_done_callback(_handle_setup_done)

    @app.on_event("shutdown")
    def shutdown() -> None:
        worker.terminate()

    @app.get("/")
    async def root() -> Any:
        return {
            # "cog_version": "", # TODO
            "docs_url": "/docs",
            "openapi_url": "/openapi.json",
        }

    @app.get("/health-check")
    async def healthcheck() -> Any:
        if app.state.health == Health.READY:
            health = Health.BUSY if runner.is_busy() else Health.READY
        else:
            health = app.state.health
        setup = app.state.setup_result.to_dict() if app.state.setup_result else {}
        return jsonable_encoder({"status": health.name, "setup": setup})

    @limited
    @app.post(
        "/predictions",
        response_model=PredictionResponse,
        response_model_exclude_unset=True,
    )
    async def predict(
        request: PredictionRequest = Body(default=None),
        prefer: Optional[str] = Header(default=None),
        traceparent: Optional[str] = Header(default=None, include_in_schema=False),
        tracestate: Optional[str] = Header(default=None, include_in_schema=False),
    ) -> Any:  # type: ignore
        """
        Run a single prediction on the model
        """
        # TODO: spec-compliant parsing of Prefer header.
        respond_async = prefer == "respond-async"

        with trace_context(make_trace_context(traceparent, tracestate)):
            return _predict(
                request=request,
                respond_async=respond_async,
            )

    @limited
    @app.put(
        "/predictions/{prediction_id}",
        response_model=PredictionResponse,
        response_model_exclude_unset=True,
    )
    async def predict_idempotent(
        prediction_id: str = Path(..., title="Prediction ID"),
        request: PredictionRequest = Body(..., title="Prediction Request"),
        prefer: Optional[str] = Header(default=None),
        traceparent: Optional[str] = Header(default=None, include_in_schema=False),
        tracestate: Optional[str] = Header(default=None, include_in_schema=False),
    ) -> Any:
        """
        Run a single prediction on the model (idempotent creation).
        """
        if request.id is not None and request.id != prediction_id:
            body = {
                "loc": ("body", "id"),
                "msg": "prediction ID must match the ID supplied in the URL",
                "type": "value_error",
            }
            raise HTTPException(422, [body])

        # We've already checked that the IDs match, now ensure that an ID is
        # set on the prediction object
        request.id = prediction_id

        # If the prediction service is already running a prediction with a
        # matching ID, return its current state.
        if runner.is_busy():
            task = runner.get_predict_task(request.id)
            if task:
                return JSONResponse(
                    jsonable_encoder(task.result),
                    status_code=202,
                )

        # TODO: spec-compliant parsing of Prefer header.
        respond_async = prefer == "respond-async"

        with trace_context(make_trace_context(traceparent, tracestate)):
            return _predict(
                request=request,
                respond_async=respond_async,
            )

    def _predict(
        *,
        request: Optional[PredictionRequest],
        respond_async: bool = False,
    ) -> Response:
        # [compat] If no body is supplied, assume that this model can be run
        # with empty input. This will throw a ValidationError if that's not
        # possible.
        if request is None:
            request = PredictionRequest(input={})
        # [compat] If body is supplied but input is None, set it to an empty
        # dictionary so that later code can be simpler.
        if request.input is None:
            request.input = {}  # pylint: disable=attribute-defined-outside-init

        task_kwargs = {}
        if respond_async:
            # For now, we only ask PredictionService to handle file uploads for
            # async predictions. This is unfortunate but required to ensure
            # backwards-compatible behaviour for synchronous predictions.
            task_kwargs["upload_url"] = upload_url

        try:
            predict_task = runner.predict(request, task_kwargs=task_kwargs)
        except RunnerBusyError:
            return JSONResponse(
                {"detail": "Already running a prediction"}, status_code=409
            )

        if hasattr(request.input, "cleanup"):
            predict_task.add_done_callback(lambda _: request.input.cleanup())

        predict_task.add_done_callback(_handle_predict_done)

        if respond_async:
            return JSONResponse(
                jsonable_encoder(predict_task.result),
                status_code=202,
            )

        # Otherwise, wait for the prediction to complete...
        predict_task.wait()

        # ...and return the result.
        if PYDANTIC_V2:
            response_object = unwrap_pydantic_serialization_iterators(
                predict_task.result.model_dump()
            )
        else:
            response_object = predict_task.result.dict()
        try:
            _ = PredictionResponse(**response_object)
        except ValidationError as e:
            _log_invalid_output(e)
            raise HTTPException(status_code=500, detail=str(e)) from e

        response_object["output"] = upload_files(
            response_object["output"],
            upload_file=lambda fh: upload_file(fh, request.output_file_prefix),  # type: ignore
        )

        # FIXME: clean up output files
        encoded_response = jsonable_encoder(response_object)
        return JSONResponse(content=encoded_response)

    @app.post("/predictions/{prediction_id}/cancel")
    async def cancel(prediction_id: str = Path(..., title="Prediction ID")) -> Any:
        """
        Cancel a running prediction
        """
        if not runner.is_busy():
            return JSONResponse({}, status_code=404)
        try:
            runner.cancel(prediction_id)
        except UnknownPredictionError:
            return JSONResponse({}, status_code=404)
        return JSONResponse({}, status_code=200)

    def _handle_predict_done(response: schema.PredictionResponse) -> None:
        if response._fatal_exception:
            _maybe_shutdown(response._fatal_exception)

    def _handle_setup_done(setup_result: SetupResult) -> None:
        app.state.setup_result = setup_result

        if app.state.setup_result.status == schema.Status.SUCCEEDED:
            app.state.health = Health.READY

            # In kubernetes, mark the pod as ready now setup has completed.
            probes = ProbeHelper()
            probes.ready()
        else:
            _maybe_shutdown(Exception("setup failed"), status=Health.SETUP_FAILED)

    def _maybe_shutdown(exc: BaseException, *, status: Health = Health.DEFUNCT) -> None:
        log.error("encountered fatal error", exc_info=exc)
        app.state.health = status
        if shutdown_event and not await_explicit_shutdown:
            log.error("shutting down immediately")
            shutdown_event.set()
        else:
            log.error("awaiting explicit shutdown")

    return app


def _log_invalid_output(error: Any) -> None:
    log.error(
        textwrap.dedent(
            f"""\
            The return value of predict() was not valid:

            {error}

            Check that your predict function is in this form, where `output_type` is the same as the type you are returning (e.g. `str`):

                def predict(...) -> output_type:
                    ...
           """
        )
    )


class Server(uvicorn.Server):
    def start(self) -> None:
        self._thread = threading.Thread(target=self.run)  # pylint: disable=attribute-defined-outside-init
        self._thread.start()

    def stop(self) -> None:
        log.info("stopping server")
        self.should_exit = True  # pylint: disable=attribute-defined-outside-init

        self._thread.join(timeout=5)
        if not self._thread.is_alive():
            return

        log.warn("failed to exit after 5 seconds, setting force_exit")
        self.force_exit = True  # pylint: disable=attribute-defined-outside-init
        self._thread.join(timeout=5)
        if not self._thread.is_alive():
            return

        log.warn("failed to exit after another 5 seconds, sending SIGKILL")
        os.kill(os.getpid(), signal.SIGKILL)


def is_port_in_use(port: int) -> bool:  # pylint: disable=redefined-outer-name
    with socket.socket(socket.AF_INET, socket.SOCK_STREAM) as sock:
        return sock.connect_ex(("localhost", port)) == 0


def signal_ignore(signum: Any, frame: Any) -> None:  # pylint: disable=unused-argument
    log.warn("Got a signal to exit, ignoring it...", signal=signal.Signals(signum).name)


def signal_set_event(event: threading.Event) -> Callable[[Any, Any], None]:
    def _signal_set_event(signum: Any, frame: Any) -> None:  # pylint: disable=unused-argument
        event.set()

    return _signal_set_event


def _cpu_count() -> int:
    try:
        return len(os.sched_getaffinity(0)) or 1  # type: ignore
    except AttributeError:  # not available on every platform
        return os.cpu_count() or 1


if __name__ == "__main__":
    parser = argparse.ArgumentParser(description="Cog HTTP server")
    parser.add_argument(
        "--host",
        dest="host",
        type=str,
        default="0.0.0.0",
        help="Host to bind to",
    )
    parser.add_argument(
        "--threads",
        dest="threads",
        type=int,
        default=None,
        help="Number of worker processes. Defaults to number of CPUs, or 1 if using a GPU.",
    )
    parser.add_argument(
        "--upload-url",
        dest="upload_url",
        type=str,
        default=None,
        help="An endpoint for Cog to PUT output files to",
    )
    parser.add_argument(
        "--await-explicit-shutdown",
        dest="await_explicit_shutdown",
        type=bool,
        default=False,
        help="Ignore SIGTERM and wait for a request to /shutdown (or a SIGINT) before exiting",
    )
    parser.add_argument(
        "--x-mode",
        dest="mode",
        type=Mode,
        default=Mode.PREDICT,
        choices=list(Mode),
        help="Experimental: Run in 'predict' or 'train' mode",
    )
    args = parser.parse_args()

    # log level is configurable so we can make it quiet or verbose for `cog predict`
    # cog predict --debug       # -> debug
    # cog predict               # -> warning
    # docker run <image-name>   # -> info (default)
    log_level = logging.getLevelName(os.environ.get("COG_LOG_LEVEL", "INFO").upper())
    setup_logging(log_level=log_level)

    shutdown_event = threading.Event()

    await_explicit_shutdown = args.await_explicit_shutdown
    if await_explicit_shutdown:
        signal.signal(signal.SIGTERM, signal_ignore)
    else:
        signal.signal(signal.SIGTERM, signal_set_event(shutdown_event))

    app = create_app(
        cog_config=Config(),
        shutdown_event=shutdown_event,
        app_threads=args.threads,
        upload_url=args.upload_url,
        mode=args.mode,
        await_explicit_shutdown=await_explicit_shutdown,
    )

    host: str = args.host

    port = int(os.getenv("PORT", "5000"))
    if is_port_in_use(port):
        log.error(f"Port {port} is already in use")
        sys.exit(1)

    server_config = uvicorn.Config(
        app,
        host=host,
        port=port,
        log_config=None,
        # This is the default, but to be explicit: only run a single worker
        workers=1,
    )

    s = Server(config=server_config)
    s.start()

    try:
        shutdown_event.wait()
    except KeyboardInterrupt:
        pass

    s.stop()

    # return error exit code when setup failed and cog is running in interactive mode (not k8s)
    if (
        app.state.setup_result
        and app.state.setup_result.status == schema.Status.FAILED
        and not await_explicit_shutdown
    ):
        sys.exit(-1)<|MERGE_RESOLUTION|>--- conflicted
+++ resolved
@@ -28,9 +28,7 @@
 from ..files import upload_file
 from ..json import upload_files
 from ..logging import setup_logging
-<<<<<<< HEAD
 from ..mode import Mode
-=======
 from ..predictor import (
     get_input_type,
     get_output_type,
@@ -48,7 +46,6 @@
         update_openapi_schema_for_pydantic_2,
     )
 
->>>>>>> a6219fab
 from .probes import ProbeHelper
 from .runner import (
     PredictionRunner,
