--- conflicted
+++ resolved
@@ -17,11 +17,8 @@
 from ..json import make_encodeable
 from ..predictor import get_predict, load_predictor_from_ref, run_setup
 from ..types import PYDANTIC_V2, URLPath
-<<<<<<< HEAD
 from ..wait import wait_for_env
 from .connection import AsyncConnection, LockedConnection
-=======
->>>>>>> 5e2218fe
 from .eventtypes import (
     Done,
     Log,
