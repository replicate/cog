--- conflicted
+++ resolved
@@ -15,14 +15,11 @@
 
 from ..base_predictor import BasePredictor
 from ..json import make_encodeable
-<<<<<<< HEAD
 from ..predictor import get_predict, load_predictor_from_ref, run_setup
 from ..types import URLPath
 from ..wait import wait_for_env
-=======
 from ..predictor import BasePredictor, get_predict, load_predictor_from_ref, run_setup
 from ..types import PYDANTIC_V2, URLPath
->>>>>>> a6219fab
 from .eventtypes import (
     Done,
     Log,
