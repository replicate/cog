import asyncio
<<<<<<< HEAD
import contextlib
import logging
import multiprocessing
import os
import signal
import sys
=======
import multiprocessing
>>>>>>> 8ec2a172
import threading
import traceback
import typing  # TypeAlias, py3.10
from datetime import datetime, timezone
<<<<<<< HEAD
from enum import Enum, auto, unique
from typing import Any, AsyncIterator, Awaitable, Optional, Union
=======
from typing import Any, AsyncIterator, Awaitable, Callable, Optional, Tuple, Union, cast
>>>>>>> 8ec2a172

import httpx
import structlog
from attrs import define

from .. import schema, types
from .clients import SKIP_START_EVENT, ClientManager
<<<<<<< HEAD
from .connection import AsyncConnection
from .eventtypes import (
    Cancel,
=======
from .eventtypes import (
>>>>>>> 8ec2a172
    Done,
    Heartbeat,
    Log,
    PredictionInput,
    PredictionOutput,
    PredictionOutputType,
    PublicEventType,
<<<<<<< HEAD
    Shutdown,
)
from .exceptions import (
    FatalWorkerException,
    InvalidStateException,
)
from .probes import ProbeHelper
from .worker import Mux, _ChildWorker
=======
)
from .probes import ProbeHelper
from .worker import Worker
>>>>>>> 8ec2a172

log = structlog.get_logger("cog.server.runner")
_spawn = multiprocessing.get_context("spawn")


class FileUploadError(Exception):
    pass


class RunnerBusyError(Exception):
    pass


class UnknownPredictionError(Exception):
    pass


@unique
class WorkerState(Enum):
    NEW = auto()
    STARTING = auto()
    IDLE = auto()
    PROCESSING = auto()
    BUSY = auto()
    DEFUNCT = auto()


@define
class SetupResult:
    started_at: datetime
    completed_at: datetime
    logs: str
    status: schema.Status

    # TODO: maybe collect events into a result here


PredictionTask: "typing.TypeAlias" = "asyncio.Task[schema.PredictionResponse]"
SetupTask: "typing.TypeAlias" = "asyncio.Task[SetupResult]"
RunnerTask: "typing.TypeAlias" = Union[PredictionTask, SetupTask]


class PredictionRunner:
    def __init__(
        self,
        *,
        predictor_ref: str,
        shutdown_event: Optional[threading.Event],
        upload_url: Optional[str] = None,
        concurrency: int = 1,
        tee_output: bool = True,
    ) -> None:
<<<<<<< HEAD
        self._shutdown_event = shutdown_event  # __main__ waits for this event
=======
        self._response: Optional[schema.PredictionResponse] = None
        self._result: Optional[RunnerTask] = None

        self._worker = Worker(predictor_ref=predictor_ref)
>>>>>>> 8ec2a172

        self._upload_url = upload_url
        self._predictions: (
            "dict[str, tuple[schema.PredictionResponse, PredictionTask]]"
        ) = {}
        self._predictions_in_flight: "set[str]" = set()
        # it would be lovely to merge these but it's not fully clear how best to handle it
        # since idempotent requests can kinda come whenever?
        # p: dict[str, PredictionTask]
        # p: dict[str, PredictionEventHandler]
        # p: dict[str, schema.PredictionResponse]

        self.client_manager = ClientManager()

        # worker code
        self._state = WorkerState.NEW
        self._semaphore = asyncio.Semaphore(concurrency)
        self._concurrency = concurrency

        # A pipe with which to communicate with the child worker.
        events, child_events = _spawn.Pipe()
        self._child = _ChildWorker(predictor_ref, child_events, tee_output)
        self._events: "AsyncConnection[tuple[str, PublicEventType]]" = AsyncConnection(
            events
        )
        # shutdown requested
        self._shutting_down = False
        # stop reading events
        self._terminating = asyncio.Event()
        self._mux = Mux(self._terminating)
        # bind logger instead of the module-level logger proxy for performance
        self.log = log.bind()

    def activity_info(self) -> "dict[str, int]":
        return {"max": self._concurrency, "current": len(self._predictions_in_flight)}

    def setup(self) -> SetupTask:
        if self._state != WorkerState.NEW:
            raise RunnerBusyError
        self._state = WorkerState.STARTING

        # app is allowed to respond to requests and poll the state of this task
        # while it is running
        async def inner() -> SetupResult:
            logs = []
            status = None
            started_at = datetime.now(tz=timezone.utc)

            # in 3.10 Event started doing get_running_loop
            # previously it stored the loop when created, which causes an error in tests
            if sys.version_info < (3, 10):
                self._terminating = self._mux.terminating = asyncio.Event()

            self._child.start()
            await self._events.async_init()
            self._start_event_reader()

            try:
                async for event in self._mux.read("SETUP", poll=0.1):
                    if isinstance(event, Log):
                        logs.append(event.message)
                    elif isinstance(event, Done):
                        if event.error:
                            raise FatalWorkerException(
                                "Predictor errored during setup: " + event.error_detail
                            )
                            status = schema.Status.FAILED
                        else:
                            status = schema.Status.SUCCEEDED
                        self._state = WorkerState.IDLE
            except Exception:
                logs.append(traceback.format_exc())
                status = schema.Status.FAILED

            if status is None:
                logs.append("Error: did not receive 'done' event from setup!")
                status = schema.Status.FAILED

            completed_at = datetime.now(tz=timezone.utc)

            # Only if setup succeeded, mark the container as "ready".
            if status == schema.Status.SUCCEEDED:
                probes = ProbeHelper()
                probes.ready()

            return SetupResult(
                started_at=started_at,
                completed_at=completed_at,
                logs="".join(logs),
                status=status,
            )

<<<<<<< HEAD
=======
        self.client_manager = ClientManager()

        # bind logger instead of the module-level logger proxy for performance
        self.log = log.bind()

    def make_error_handler(self, activity: str) -> Callable[[RunnerTask], None]:
>>>>>>> 8ec2a172
        def handle_error(task: RunnerTask) -> None:
            exc = task.exception()
            if not exc:
                return
            # Re-raise the exception in order to more easily capture exc_info,
            # and then trigger shutdown, as we have no easy way to resume
            # worker state if an exception was thrown.
            try:
                raise exc
            except Exception:
<<<<<<< HEAD
                self.log.error("caught exception while running setup", exc_info=True)
=======
                self.log.error(f"caught exception while running {activity}", exc_info=True)
>>>>>>> 8ec2a172
                if self._shutdown_event is not None:
                    self._shutdown_event.set()

        result = asyncio.create_task(inner())
        result.add_done_callback(handle_error)
        return result

    def state_from_predictions_in_flight(self) -> WorkerState:
        valid_states = {WorkerState.IDLE, WorkerState.PROCESSING, WorkerState.BUSY}
        if self._state not in valid_states:
            raise InvalidStateException(
                f"Invalid operation: state is {self._state} (must be IDLE, PROCESSING, or BUSY)"
            )
        if len(self._predictions_in_flight) == self._concurrency:
            return WorkerState.BUSY
        if len(self._predictions_in_flight) == 0:
            return WorkerState.IDLE
        return WorkerState.PROCESSING

    def is_busy(self) -> bool:
        return self._state not in {WorkerState.PROCESSING, WorkerState.IDLE}

    def enter_predict(self, id: str) -> None:
        if self.is_busy():
            raise InvalidStateException(
                f"Invalid operation: state is {self._state} (must be processing or idle)"
            )
        if self._shutting_down:
            raise InvalidStateException(
                "cannot accept new predictions because shutdown requested"
            )
        self.log.info(
            "accepted prediction %s in flight %s", id, self._predictions_in_flight
        )
        self._predictions_in_flight.add(id)
        self._state = self.state_from_predictions_in_flight()

    def exit_predict(self, id: str) -> None:
        self._predictions_in_flight.remove(id)
        self._state = self.state_from_predictions_in_flight()

    @contextlib.contextmanager
    def prediction_ctx(self, id: str) -> Iterator[None]:
        self.enter_predict(id)
        try:
            yield
        finally:
            self.exit_predict(id)

    # TODO: Make the return type AsyncResult[schema.PredictionResponse] when we
    # no longer have to support Python 3.8
    def predict(
<<<<<<< HEAD
        self, request: schema.PredictionRequest, poll: Optional[float] = None
    ) -> "tuple[schema.PredictionResponse, PredictionTask]":
        if self.is_busy():
            if request.id in self._predictions:
                return self._predictions[request.id]
=======
        self, request: schema.PredictionRequest, upload: bool = True
    ) -> Tuple[schema.PredictionResponse, PredictionTask]:
        # It's the caller's responsibility to not call us if we're busy.
        if self.is_busy():
            # If self._result is set, but self._response is not, we're still
            # doing setup.
            if self._response is None:
                raise RunnerBusyError()
            assert self._result is not None
            if request.id is not None and request.id == self._response.id:  # type: ignore
                result = cast(PredictionTask, self._result)
                return (self._response, result)
>>>>>>> 8ec2a172
            raise RunnerBusyError()

        # Set up logger context for main thread.
        structlog.contextvars.clear_contextvars()
        structlog.contextvars.bind_contextvars(prediction_id=request.id)

        # if upload url was not set, we can respect output_file_prefix
        # but maybe we should just throw an error
        upload_url = request.output_file_prefix or self._upload_url
<<<<<<< HEAD
        # this is supposed to send START, but we're trapped in a sync function
        # this sends START in a task, which calls jsonable_encoder on the input,
        # which calls iter(io.BytesIO) with data uris that are File
        # that breaks one of the tests, but happens Rarely in production,
        # so let's ignore it for now
        event_handler = PredictionEventHandler(
            request, self.client_manager, upload_url, self.log
        )
        response = event_handler.response
=======
        event_handler = PredictionEventHandler(request, self.client_manager, upload_url, self.log)
        self._response = event_handler.response

        prediction_input = PredictionInput.from_request(request)

        async def async_predict_handling_errors() -> schema.PredictionResponse:
            try:
                # FIXME: handle e.g. dict[str, list[Path]]
                # FIXME: download files concurrently
                for k, v in prediction_input.payload.items():
                    if isinstance(v, types.DataURLTempFilePath):
                        prediction_input.payload[k] = v.convert()
                    if isinstance(v, types.URLTempFile):
                        real_path = await v.convert(self.client_manager.download_client)
                        prediction_input.payload[k] = real_path
                event_stream = self._worker.predict(prediction_input.payload, poll=0.1)
                result = await event_handler.handle_event_stream(event_stream)
                return result
            except httpx.HTTPError as e:
                tb = traceback.format_exc()
                await event_handler.append_logs(tb)
                await event_handler.failed(error=str(e))
                self.log.warn("failed to download url path from input", exc_info=True)
                return event_handler.response
            except Exception as e:
                tb = traceback.format_exc()
                await event_handler.append_logs(tb)
                await event_handler.failed(error=str(e))
                self.log.error("caught exception while running prediction", exc_info=True)
                if self._shutdown_event is not None:
                    self._shutdown_event.set()
                raise  # we don't actually want to raise anymore but w/e
            finally:
                # FIXME: use isinstance(BaseInput)
                if hasattr(request.input, "cleanup"):
                    request.input.cleanup()  # type: ignore

        # this is still a little silly
        self._result = asyncio.create_task(async_predict_handling_errors())
        self._result.add_done_callback(self.make_error_handler("prediction"))
        # even after inlining we might still need a callback to surface remaining exceptions/results
        return (self._response, self._result)
>>>>>>> 8ec2a172

        prediction_input = PredictionInput.from_request(request)
        self.enter_predict(request.id)

        async def async_predict_handling_errors() -> schema.PredictionResponse:
            try:
                # FIXME: handle e.g. dict[str, list[Path]]
                # FIXME: download files concurrently
                for k, v in prediction_input.payload.items():
                    if isinstance(v, types.DataURLTempFilePath):
                        prediction_input.payload[k] = v.convert()
                    if isinstance(v, types.URLTempFile):
                        real_path = await v.convert(self.client_manager.download_client)
                        prediction_input.payload[k] = real_path
                async with self._semaphore:
                    self._events.send(prediction_input)
                    event_stream = self._mux.read(prediction_input.id, poll=poll)
                    result = await event_handler.handle_event_stream(event_stream)
                    return result
            except httpx.HTTPError as e:
                tb = traceback.format_exc()
                await event_handler.append_logs(tb)
                await event_handler.failed(error=str(e))
                self.log.warn("failed to download url path from input", exc_info=True)
                return event_handler.response
            except Exception as e:
                tb = traceback.format_exc()
                await event_handler.append_logs(tb)
                await event_handler.failed(error=str(e))
                self.log.error(
                    "caught exception while running prediction", exc_info=True
                )
                if self._shutdown_event is not None:
                    self._shutdown_event.set()
                raise  # we don't actually want to raise anymore but w/e
            finally:
                # mark the prediction as done and update state
                # ... actually, we might want to mark that part earlier
                # even if we're still uploading files we can accept new work
                self.exit_predict(prediction_input.id)
                # FIXME: use isinstance(BaseInput)
                if hasattr(request.input, "cleanup"):
                    request.input.cleanup()  # type: ignore
                # this might also, potentially, be too early
                # since this is just before this coroutine exits
                self._predictions.pop(request.id)

        # this is still a little silly
        result = asyncio.create_task(async_predict_handling_errors())
        # result.add_done_callback(self.make_error_handler("prediction"))
        # even after inlining we might still need a callback to surface remaining exceptions/results
        self._predictions[request.id] = (response, result)

        return (response, result)

    def shutdown(self) -> None:
        if self._state == WorkerState.DEFUNCT:
            return
<<<<<<< HEAD
        # shutdown requested, but keep reading events
        self._shutting_down = True

        if self._child.is_alive():
            self._events.send(Shutdown())

    def terminate(self) -> None:
        for _, task in self._predictions.values():
            task.cancel()
        if self._state == WorkerState.DEFUNCT:
            return

        self._terminating.set()
        self._state = WorkerState.DEFUNCT

        if self._child.is_alive():
            self._child.terminate()
            self._child.join()
        self._events.close()

        if self._read_events_task:
            self._read_events_task.cancel()

    def cancel(self, prediction_id: str) -> None:
        if prediction_id not in self._predictions_in_flight:
            self.log.warn(
                "can't cancel %s (%s)", prediction_id, self._predictions_in_flight
            )
            raise UnknownPredictionError()
        if os.getenv("COG_DISABLE_CANCEL"):
            self.log.warn("cancelling is disabled for this model")
            return
        maybe_pid = self._child.pid
        if self._child.is_alive() and maybe_pid is not None:
            os.kill(maybe_pid, signal.SIGUSR1)
            self.log.info("sent cancel")
            self._events.send(Cancel(prediction_id))
            # maybe this should probably check self._semaphore._value == self._concurrent

    _read_events_task: "Optional[asyncio.Task[None]]" = None

    def _start_event_reader(self) -> None:
        def handle_error(task: "asyncio.Task[None]") -> None:
            if task.cancelled():
                return
            exc = task.exception()
            if exc:
                logging.error("caught exception", exc_info=exc)

        if not self._read_events_task:
            self._read_events_task = asyncio.create_task(self._read_events())
            self._read_events_task.add_done_callback(handle_error)

    async def _read_events(self) -> None:
        while self._child.is_alive() and not self._terminating.is_set():
            # in tests this can still be running when the task is destroyed
            result = await self._events.recv()
            if result is None:  # event loop closed or child died
                break
            # log.debug("event from pipe %s", result)
            id, event = result
            if id == "LOG" and self._state == WorkerState.STARTING:
                id = "SETUP"
            if id == "LOG" and len(self._predictions_in_flight) == 1:
                id = list(self._predictions_in_flight)[0]
            await self._mux.write(id, event)
        # If we dropped off the end off the end of the loop, check if it's
        # because the child process died.
        if not self._child.is_alive() and not self._terminating.is_set():
            exitcode = self._child.exitcode
            self._mux.fatal = FatalWorkerException(
                f"Prediction failed for an unknown reason. It might have run out of memory? (exitcode {exitcode})"
            )
        # this is the same event as self._terminating
        # we need to set it so mux.reads wake up and throw an error if needed
        self._mux.terminating.set()
=======
        assert self._response is not None
        if prediction_id is not None and prediction_id != self._response.id:
            raise UnknownPredictionError()
        self._worker.cancel()
>>>>>>> 8ec2a172


class PredictionEventHandler:
    def __init__(
        self,
        request: schema.PredictionRequest,
        client_manager: ClientManager,
        upload_url: Optional[str],
        logger: Optional[structlog.BoundLogger] = None,
    ) -> None:
        self.logger = logger or log.bind()
        self.logger.info("starting prediction")
        # maybe this should be a deep copy to not share File state with child worker
        self.p = schema.PredictionResponse(**request.dict())
        self.p.status = schema.Status.PROCESSING
        self.p.output = None
        self.p.logs = ""
        self.p.started_at = datetime.now(tz=timezone.utc)

        self._client_manager = client_manager
        self._webhook_sender = client_manager.make_webhook_sender(
            request.webhook,
            request.webhook_events_filter or schema.WebhookEvent.default_events(),
        )
        self._upload_url = upload_url
        self._output_type = None

        # HACK: don't send an initial webhook if we're trying to optimize for
        # latency (this guarantees that the first output webhook won't be
        # throttled.)
        if not SKIP_START_EVENT:
<<<<<<< HEAD
            # sending it in a coroutine is kind of wrong in some ways
=======
            # idk
            # this is pretty wrong
>>>>>>> 8ec2a172
            asyncio.create_task(self._send_webhook(schema.WebhookEvent.START))

    @property
    def response(self) -> schema.PredictionResponse:
        return self.p

    async def set_output(self, output: Any) -> None:
        assert self.p.output is None, "Predictor unexpectedly returned multiple outputs"
        self.p.output = await self._upload_files(output)
        # We don't send a webhook for compatibility with the behaviour of
        # redis_queue. In future we can consider whether it makes sense to send
        # one here.

    async def append_output(self, output: Any) -> None:
        assert isinstance(
            self.p.output, list
        ), "Cannot append output before setting output"
        self.p.output.append(await self._upload_files(output))
        await self._send_webhook(schema.WebhookEvent.OUTPUT)

    async def append_logs(self, logs: str) -> None:
        assert self.p.logs is not None
        self.p.logs += logs
        await self._send_webhook(schema.WebhookEvent.LOGS)

    async def succeeded(self) -> None:
        self.logger.info("prediction succeeded")
        self.p.status = schema.Status.SUCCEEDED
        self._set_completed_at()
        # These have been set already: this is to convince the typechecker of
        # that...
        assert self.p.completed_at is not None
        assert self.p.started_at is not None
        self.p.metrics = {
            "predict_time": (self.p.completed_at - self.p.started_at).total_seconds()
        }
        await self._send_webhook(schema.WebhookEvent.COMPLETED)

    async def failed(self, error: str) -> None:
        self.logger.info("prediction failed", error=error)
        self.p.status = schema.Status.FAILED
        self.p.error = error
        self._set_completed_at()
        await self._send_webhook(schema.WebhookEvent.COMPLETED)

    async def canceled(self) -> None:
        self.logger.info("prediction canceled")
        self.p.status = schema.Status.CANCELED
        self._set_completed_at()
        await self._send_webhook(schema.WebhookEvent.COMPLETED)

    def _set_completed_at(self) -> None:
        self.p.completed_at = datetime.now(tz=timezone.utc)

    async def _send_webhook(self, event: schema.WebhookEvent) -> None:
        await self._webhook_sender(self.response, event)

    async def _upload_files(self, output: Any) -> Any:
        try:
            # TODO: clean up output files
            return await self._client_manager.upload_files(output, self._upload_url)
        except Exception as error:
            # If something goes wrong uploading a file, it's irrecoverable.
            # The re-raised exception will be caught and cause the prediction
            # to be failed, with a useful error message.
            raise FileUploadError("Got error trying to upload output files") from error

    async def handle_event_stream(
        self, events: AsyncIterator[PublicEventType]
    ) -> schema.PredictionResponse:
        async for event in events:
            await self.event_to_handle_future(event)
            if self.p.status == schema.Status.FAILED:
                break
        return self.response
<<<<<<< HEAD

    async def noop(self) -> None:
        pass

    def event_to_handle_future(self, event: PublicEventType) -> Awaitable[None]:
        if isinstance(event, Heartbeat):
            # Heartbeat events exist solely to ensure that we have a
            # regular opportunity to check for cancelation and
            # timeouts.
            # We don't need to do anything with them.
            return self.noop()
        if isinstance(event, Log):
            return self.append_logs(event.message)

        if isinstance(event, PredictionOutputType):
            if self._output_type is not None:
                return self.failed(error="Predictor returned unexpected output")
            self._output_type = event
            if self._output_type.multi:
                return self.set_output([])
            return self.noop()
        if isinstance(event, PredictionOutput):
            if self._output_type is None:
                return self.failed(error="Predictor returned unexpected output")
            if self._output_type.multi:
                return self.append_output(event.payload)
            return self.set_output(event.payload)
        if isinstance(event, Done):  # pyright: ignore reportUnnecessaryIsinstance
            if event.canceled:
                return self.canceled()
            if event.error:
                return self.failed(error=str(event.error_detail))
            return self.succeeded()
        self.logger.warn("received unexpected event from worker", data=event)
        return self.noop()
=======

    async def noop(self) -> None:
        pass

    def event_to_handle_future(self, event: PublicEventType) -> Awaitable[None]:
        if isinstance(event, Heartbeat):
            # Heartbeat events exist solely to ensure that we have a
            # regular opportunity to check for cancelation and
            # timeouts.
            # We don't need to do anything with them.
            return self.noop()
        if isinstance(event, Log):
            return self.append_logs(event.message)
        if isinstance(event, PredictionOutputType):
            if self._output_type is not None:
                return self.failed(error="Predictor returned unexpected output")
            self._output_type = event
            if self._output_type.multi:
                return self.set_output([])
            return self.noop()
        if isinstance(event, PredictionOutput):
            if self._output_type is None:
                return self.failed(error="Predictor returned unexpected output")
            if self._output_type.multi:
                return self.append_output(event.payload)
            return self.set_output(event.payload)
        if isinstance(event, Done):  # pyright: ignore reportUnnecessaryIsinstance
            if event.canceled:
                return self.canceled()
            if event.error:
                return self.failed(error=str(event.error_detail))
            return self.succeeded()
        log.warn("received unexpected event from worker", data=event)
        return self.noop()


async def setup(*, worker: Worker) -> SetupResult:
    logs = []
    status = None
    started_at = datetime.now(tz=timezone.utc)

    try:
        async for event in worker.setup():
            if isinstance(event, Log):
                logs.append(event.message)
            elif isinstance(event, Done):
                status = (
                    schema.Status.FAILED if event.error else schema.Status.SUCCEEDED
                )
    except Exception:
        logs.append(traceback.format_exc())
        status = schema.Status.FAILED

    if status is None:
        logs.append("Error: did not receive 'done' event from setup!")
        status = schema.Status.FAILED

    completed_at = datetime.now(tz=timezone.utc)

    # Only if setup succeeded, mark the container as "ready".
    if status == schema.Status.SUCCEEDED:
        probes = ProbeHelper()
        probes.ready()

    return SetupResult(
        started_at=started_at,
        completed_at=completed_at,
        logs="".join(logs),
        status=status,
    )
>>>>>>> 8ec2a172
<|MERGE_RESOLUTION|>--- conflicted
+++ resolved
@@ -1,24 +1,16 @@
 import asyncio
-<<<<<<< HEAD
 import contextlib
 import logging
 import multiprocessing
 import os
 import signal
 import sys
-=======
-import multiprocessing
->>>>>>> 8ec2a172
 import threading
 import traceback
 import typing  # TypeAlias, py3.10
 from datetime import datetime, timezone
-<<<<<<< HEAD
 from enum import Enum, auto, unique
 from typing import Any, AsyncIterator, Awaitable, Optional, Union
-=======
-from typing import Any, AsyncIterator, Awaitable, Callable, Optional, Tuple, Union, cast
->>>>>>> 8ec2a172
 
 import httpx
 import structlog
@@ -26,13 +18,9 @@
 
 from .. import schema, types
 from .clients import SKIP_START_EVENT, ClientManager
-<<<<<<< HEAD
 from .connection import AsyncConnection
 from .eventtypes import (
     Cancel,
-=======
-from .eventtypes import (
->>>>>>> 8ec2a172
     Done,
     Heartbeat,
     Log,
@@ -40,7 +28,6 @@
     PredictionOutput,
     PredictionOutputType,
     PublicEventType,
-<<<<<<< HEAD
     Shutdown,
 )
 from .exceptions import (
@@ -49,11 +36,6 @@
 )
 from .probes import ProbeHelper
 from .worker import Mux, _ChildWorker
-=======
-)
-from .probes import ProbeHelper
-from .worker import Worker
->>>>>>> 8ec2a172
 
 log = structlog.get_logger("cog.server.runner")
 _spawn = multiprocessing.get_context("spawn")
@@ -106,19 +88,10 @@
         concurrency: int = 1,
         tee_output: bool = True,
     ) -> None:
-<<<<<<< HEAD
         self._shutdown_event = shutdown_event  # __main__ waits for this event
-=======
-        self._response: Optional[schema.PredictionResponse] = None
-        self._result: Optional[RunnerTask] = None
-
-        self._worker = Worker(predictor_ref=predictor_ref)
->>>>>>> 8ec2a172
 
         self._upload_url = upload_url
-        self._predictions: (
-            "dict[str, tuple[schema.PredictionResponse, PredictionTask]]"
-        ) = {}
+        self._predictions: "dict[str, tuple[schema.PredictionResponse, PredictionTask]]" = {}
         self._predictions_in_flight: "set[str]" = set()
         # it would be lovely to merge these but it's not fully clear how best to handle it
         # since idempotent requests can kinda come whenever?
@@ -206,15 +179,6 @@
                 status=status,
             )
 
-<<<<<<< HEAD
-=======
-        self.client_manager = ClientManager()
-
-        # bind logger instead of the module-level logger proxy for performance
-        self.log = log.bind()
-
-    def make_error_handler(self, activity: str) -> Callable[[RunnerTask], None]:
->>>>>>> 8ec2a172
         def handle_error(task: RunnerTask) -> None:
             exc = task.exception()
             if not exc:
@@ -225,11 +189,7 @@
             try:
                 raise exc
             except Exception:
-<<<<<<< HEAD
                 self.log.error("caught exception while running setup", exc_info=True)
-=======
-                self.log.error(f"caught exception while running {activity}", exc_info=True)
->>>>>>> 8ec2a172
                 if self._shutdown_event is not None:
                     self._shutdown_event.set()
 
@@ -282,26 +242,11 @@
     # TODO: Make the return type AsyncResult[schema.PredictionResponse] when we
     # no longer have to support Python 3.8
     def predict(
-<<<<<<< HEAD
         self, request: schema.PredictionRequest, poll: Optional[float] = None
     ) -> "tuple[schema.PredictionResponse, PredictionTask]":
         if self.is_busy():
             if request.id in self._predictions:
                 return self._predictions[request.id]
-=======
-        self, request: schema.PredictionRequest, upload: bool = True
-    ) -> Tuple[schema.PredictionResponse, PredictionTask]:
-        # It's the caller's responsibility to not call us if we're busy.
-        if self.is_busy():
-            # If self._result is set, but self._response is not, we're still
-            # doing setup.
-            if self._response is None:
-                raise RunnerBusyError()
-            assert self._result is not None
-            if request.id is not None and request.id == self._response.id:  # type: ignore
-                result = cast(PredictionTask, self._result)
-                return (self._response, result)
->>>>>>> 8ec2a172
             raise RunnerBusyError()
 
         # Set up logger context for main thread.
@@ -311,7 +256,6 @@
         # if upload url was not set, we can respect output_file_prefix
         # but maybe we should just throw an error
         upload_url = request.output_file_prefix or self._upload_url
-<<<<<<< HEAD
         # this is supposed to send START, but we're trapped in a sync function
         # this sends START in a task, which calls jsonable_encoder on the input,
         # which calls iter(io.BytesIO) with data uris that are File
@@ -321,50 +265,6 @@
             request, self.client_manager, upload_url, self.log
         )
         response = event_handler.response
-=======
-        event_handler = PredictionEventHandler(request, self.client_manager, upload_url, self.log)
-        self._response = event_handler.response
-
-        prediction_input = PredictionInput.from_request(request)
-
-        async def async_predict_handling_errors() -> schema.PredictionResponse:
-            try:
-                # FIXME: handle e.g. dict[str, list[Path]]
-                # FIXME: download files concurrently
-                for k, v in prediction_input.payload.items():
-                    if isinstance(v, types.DataURLTempFilePath):
-                        prediction_input.payload[k] = v.convert()
-                    if isinstance(v, types.URLTempFile):
-                        real_path = await v.convert(self.client_manager.download_client)
-                        prediction_input.payload[k] = real_path
-                event_stream = self._worker.predict(prediction_input.payload, poll=0.1)
-                result = await event_handler.handle_event_stream(event_stream)
-                return result
-            except httpx.HTTPError as e:
-                tb = traceback.format_exc()
-                await event_handler.append_logs(tb)
-                await event_handler.failed(error=str(e))
-                self.log.warn("failed to download url path from input", exc_info=True)
-                return event_handler.response
-            except Exception as e:
-                tb = traceback.format_exc()
-                await event_handler.append_logs(tb)
-                await event_handler.failed(error=str(e))
-                self.log.error("caught exception while running prediction", exc_info=True)
-                if self._shutdown_event is not None:
-                    self._shutdown_event.set()
-                raise  # we don't actually want to raise anymore but w/e
-            finally:
-                # FIXME: use isinstance(BaseInput)
-                if hasattr(request.input, "cleanup"):
-                    request.input.cleanup()  # type: ignore
-
-        # this is still a little silly
-        self._result = asyncio.create_task(async_predict_handling_errors())
-        self._result.add_done_callback(self.make_error_handler("prediction"))
-        # even after inlining we might still need a callback to surface remaining exceptions/results
-        return (self._response, self._result)
->>>>>>> 8ec2a172
 
         prediction_input = PredictionInput.from_request(request)
         self.enter_predict(request.id)
@@ -423,7 +323,6 @@
     def shutdown(self) -> None:
         if self._state == WorkerState.DEFUNCT:
             return
-<<<<<<< HEAD
         # shutdown requested, but keep reading events
         self._shutting_down = True
 
@@ -500,12 +399,6 @@
         # this is the same event as self._terminating
         # we need to set it so mux.reads wake up and throw an error if needed
         self._mux.terminating.set()
-=======
-        assert self._response is not None
-        if prediction_id is not None and prediction_id != self._response.id:
-            raise UnknownPredictionError()
-        self._worker.cancel()
->>>>>>> 8ec2a172
 
 
 class PredictionEventHandler:
@@ -537,12 +430,7 @@
         # latency (this guarantees that the first output webhook won't be
         # throttled.)
         if not SKIP_START_EVENT:
-<<<<<<< HEAD
             # sending it in a coroutine is kind of wrong in some ways
-=======
-            # idk
-            # this is pretty wrong
->>>>>>> 8ec2a172
             asyncio.create_task(self._send_webhook(schema.WebhookEvent.START))
 
     @property
@@ -618,7 +506,6 @@
             if self.p.status == schema.Status.FAILED:
                 break
         return self.response
-<<<<<<< HEAD
 
     async def noop(self) -> None:
         pass
@@ -653,76 +540,4 @@
                 return self.failed(error=str(event.error_detail))
             return self.succeeded()
         self.logger.warn("received unexpected event from worker", data=event)
-        return self.noop()
-=======
-
-    async def noop(self) -> None:
-        pass
-
-    def event_to_handle_future(self, event: PublicEventType) -> Awaitable[None]:
-        if isinstance(event, Heartbeat):
-            # Heartbeat events exist solely to ensure that we have a
-            # regular opportunity to check for cancelation and
-            # timeouts.
-            # We don't need to do anything with them.
-            return self.noop()
-        if isinstance(event, Log):
-            return self.append_logs(event.message)
-        if isinstance(event, PredictionOutputType):
-            if self._output_type is not None:
-                return self.failed(error="Predictor returned unexpected output")
-            self._output_type = event
-            if self._output_type.multi:
-                return self.set_output([])
-            return self.noop()
-        if isinstance(event, PredictionOutput):
-            if self._output_type is None:
-                return self.failed(error="Predictor returned unexpected output")
-            if self._output_type.multi:
-                return self.append_output(event.payload)
-            return self.set_output(event.payload)
-        if isinstance(event, Done):  # pyright: ignore reportUnnecessaryIsinstance
-            if event.canceled:
-                return self.canceled()
-            if event.error:
-                return self.failed(error=str(event.error_detail))
-            return self.succeeded()
-        log.warn("received unexpected event from worker", data=event)
-        return self.noop()
-
-
-async def setup(*, worker: Worker) -> SetupResult:
-    logs = []
-    status = None
-    started_at = datetime.now(tz=timezone.utc)
-
-    try:
-        async for event in worker.setup():
-            if isinstance(event, Log):
-                logs.append(event.message)
-            elif isinstance(event, Done):
-                status = (
-                    schema.Status.FAILED if event.error else schema.Status.SUCCEEDED
-                )
-    except Exception:
-        logs.append(traceback.format_exc())
-        status = schema.Status.FAILED
-
-    if status is None:
-        logs.append("Error: did not receive 'done' event from setup!")
-        status = schema.Status.FAILED
-
-    completed_at = datetime.now(tz=timezone.utc)
-
-    # Only if setup succeeded, mark the container as "ready".
-    if status == schema.Status.SUCCEEDED:
-        probes = ProbeHelper()
-        probes.ready()
-
-    return SetupResult(
-        started_at=started_at,
-        completed_at=completed_at,
-        logs="".join(logs),
-        status=status,
-    )
->>>>>>> 8ec2a172
+        return self.noop()