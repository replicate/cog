from __future__ import annotations

import contextlib
import ctypes
import io
import os
import re
import selectors
import sys
import threading
import uuid
from types import TracebackType
<<<<<<< HEAD
from typing import BinaryIO, Callable, Sequence, TextIO
=======
from typing import Any, Callable, Dict, List, Sequence, TextIO, Union
>>>>>>> b62fd84c

import pydantic
from typing_extensions import Self

from ..types import PYDANTIC_V2
from .errors import CogRuntimeError, CogTimeoutError


class _SimpleStreamWrapper(io.TextIOWrapper):
    """
    _SimpleStreamWrapper wraps a binary I/O buffer and provides a TextIOWrapper
    interface (primarily write and flush methods) which call a provided
    callback function instead of (or, if `tee` is True, in addition to) writing
    to the underlying buffer.
    """

    def __init__(
        self,
        buffer: BinaryIO,
        callback: Callable[[str, str], None],
        tee: bool = False,
    ) -> None:
        super().__init__(buffer, line_buffering=True)

        self._callback = callback
        self._tee = tee
        self._buffer = []

    def write(self, s: str) -> int:
        length = len(s)
        self._buffer.append(s)
        if self._tee:
            super().write(s)
        else:
            # If we're not teeing, we have to handle automatic flush on
            # newline. When `tee` is true, this is handled by the write method.
            if "\n" in s or "\r" in s:
                self.flush()
        return length

    def flush(self) -> None:
        self._callback(self.name, "".join(self._buffer))
        self._buffer.clear()
        if self._tee:
            super().flush()


class _StreamWrapper:
    def __init__(self, name: str, stream: TextIO) -> None:
        self.name = name
        self._stream = stream
        self._original_fp: TextIO | None = None
        self._wrapped_fp: TextIO | None = None

    def wrap(self) -> None:
        if self._wrapped_fp or self._original_fp:
            raise CogRuntimeError("stream is already wrapped")

        r, w = os.pipe()

        # Save a copy of the stream file descriptor.
        original_fd = self._stream.fileno()
        original_fd_copy = os.dup(original_fd)

        # Overwrite the stream file descriptor with the write end of the pipe.
        os.dup2(w, self._stream.fileno())
        os.close(w)

        # Create a writeable file object with the original FD. This can be used
        # to write to the original destination of the passed stream.
        self._original_fp = os.fdopen(original_fd_copy, "w")

        # Create a readable file object with the read end of the pipe. This can
        # be used to read any writes to the passed stream.
        #
        # We set the FD to be non-blocking so that we can select/poll/epoll
        # over multiple wrapped streams.
        os.set_blocking(r, False)
        self._wrapped_fp = os.fdopen(r, "r")

    def unwrap(self) -> None:
        if not self._wrapped_fp or not self._original_fp:
            raise CogRuntimeError("stream is not wrapped (call wrap first)")

        # Put the original file descriptor back.
        os.dup2(self._original_fp.fileno(), self._stream.fileno())

        # Close the write end of the pipe.
        self._original_fp.close()
        self._original_fp = None

        # Close the read end of the pipe.
        self._wrapped_fp.close()
        self._wrapped_fp = None

    def write(self, data: str) -> int:
        return self._stream.write(data)

    def flush(self) -> None:
        return self._stream.flush()

    @property
    def wrapped(self) -> TextIO:
        if not self._wrapped_fp:
            raise CogRuntimeError("stream is not wrapped (call wrap first)")
        return self._wrapped_fp

    @property
    def original(self) -> TextIO:
        if not self._original_fp:
            raise CogRuntimeError("stream is not wrapped (call wrap first)")
        return self._original_fp


if sys.version_info < (3, 9):

    class _AsyncStreamRedirectorBase(contextlib.AbstractContextManager):
        pass
else:

    class _AsyncStreamRedirectorBase(
        contextlib.AbstractContextManager["AsyncStreamRedirector"]
    ):
        pass


class AsyncStreamRedirector(_AsyncStreamRedirectorBase):
    """
    AsyncStreamRedirector is a context manager that redirects I/O streams to a
    callback function. If `tee` is True, it also writes output to the original
    streams.

    Unlike StreamRedirector, the underlying stream file descriptors are not
    modified, which means that only stream writes from Python code will be
    captured. Writes from native code will not be captured.

    Unlike StreamRedirector, the streams redirected cannot be configured. The
    context manager is only able to redirect STDOUT and STDERR.
    """

    def __init__(
        self,
        callback: Callable[[str, str], None],
        tee: bool = False,
    ) -> None:
        self._callback = callback
        self._tee = tee

        stdout_wrapper = _SimpleStreamWrapper(sys.stdout.buffer, callback, tee)
        stderr_wrapper = _SimpleStreamWrapper(sys.stderr.buffer, callback, tee)
        self._stdout_ctx = contextlib.redirect_stdout(stdout_wrapper)
        self._stderr_ctx = contextlib.redirect_stderr(stderr_wrapper)

    def __enter__(self) -> Self:
        self._stdout_ctx.__enter__()
        self._stderr_ctx.__enter__()
        return self

    def __exit__(
        self,
        exc_type: type[BaseException] | None,
        exc_value: BaseException | None,
        traceback: TracebackType | None,
    ) -> None:
        self._stdout_ctx.__exit__(exc_type, exc_value, traceback)
        self._stderr_ctx.__exit__(exc_type, exc_value, traceback)

    def drain(self, timeout: float = 0.0) -> None:
        # Draining isn't complicated for AsyncStreamRedirector, since we're not
        # moving data between threads. We just need to flush the streams.
        sys.stdout.flush()
        sys.stderr.flush()


if sys.version_info < (3, 9):

    class _StreamRedirectorBase(contextlib.AbstractContextManager):
        pass
else:

    class _StreamRedirectorBase(contextlib.AbstractContextManager["StreamRedirector"]):
        pass


class StreamRedirector(_StreamRedirectorBase):
    """
    StreamRedirector is a context manager that redirects I/O streams to a
    callback function. If `tee` is True, it also writes output to the original
    streams.

    If `streams` is not provided, it defaults to redirecting the process's
    STDOUT and STDERR file descriptors.
    """

    def __init__(
        self,
        callback: Callable[[str, str], None],
        tee: bool = False,
        streams: Sequence[TextIO] = None,
    ) -> None:
        self._callback = callback
        self._tee = tee

        self._depth = 0
        self._drain_token = uuid.uuid4().hex
        self._drain_event = threading.Event()
        self._terminate_token = uuid.uuid4().hex

        if not streams:
            streams = [sys.stdout, sys.stderr]
        self._streams = [_StreamWrapper(s.name, s) for s in streams]

    def __enter__(self) -> Self:
        self._depth += 1

        if self._depth == 1:
            for s in self._streams:
                s.wrap()

            self._thread = threading.Thread(target=self._start)
            self._thread.start()

        return self

    def __exit__(
        self,
        exc_type: type[BaseException] | None,
        exc_value: BaseException | None,
        traceback: TracebackType | None,
    ) -> None:
        self._depth -= 1

        if self._depth == 0:
            self._stop()
            self._thread.join()

            for s in self._streams:
                s.unwrap()

    def drain(self, timeout: float = 1) -> None:
        self._drain_event.clear()
        for stream in self._streams:
            stream.write(self._drain_token + "\n")
            stream.flush()
        if not self._drain_event.wait(timeout=timeout):
            raise CogTimeoutError("output streams failed to drain")

    def _start(self) -> None:
        selector = selectors.DefaultSelector()

        should_exit = False
        drain_tokens_seen = 0
        drain_tokens_needed = 0
        buffers = {}

        for stream in self._streams:
            selector.register(stream.wrapped, selectors.EVENT_READ, stream)
            buffers[stream.name] = io.StringIO()
            drain_tokens_needed += 1

        while not should_exit:
            for key, _ in selector.select():
                stream = key.data

                for line in stream.wrapped:
                    if not line.endswith("\n"):
                        # TODO: limit how much we're prepared to buffer on a
                        # single line
                        buffers[stream.name].write(line)
                        continue

                    full_line = buffers[stream.name].getvalue() + line.strip()

                    # Reset buffer (this is quicker and easier than resetting
                    # the existing buffer, but may generate more garbage).
                    buffers[stream.name] = io.StringIO()

                    if full_line.endswith(self._terminate_token):
                        should_exit = True
                        full_line = full_line[: -len(self._terminate_token)]

                    if full_line.endswith(self._drain_token):
                        drain_tokens_seen += 1
                        full_line = full_line[: -len(self._drain_token)]

                    # If full_line is empty at this point it means the only
                    # thing in the line was a drain token (or a terminate
                    # token).
                    if full_line:
                        self._callback(stream.name, full_line + "\n")
                        if self._tee:
                            stream.original.write(full_line + "\n")
                            stream.original.flush()

                    if drain_tokens_seen >= drain_tokens_needed:
                        self._drain_event.set()
                        drain_tokens_seen = 0

    def _stop(self) -> None:
        for s in self._streams:
            s.write(self._terminate_token + "\n")
            s.flush()
            break  # we only need to send the terminate token to one stream


# Precompile the regular expression
_ADDRESS_PATTERN = re.compile(r"0x[0-9A-Fa-f]+")


if PYDANTIC_V2:

    def _unwrap_pydantic_serialization_iterator(obj: Any) -> Any:
        # SerializationIterator doesn't expose the object it wraps
        # but does give us a pointer in the `__repr__` string
        match = _ADDRESS_PATTERN.search(repr(obj))
        if match:
            address = int(match.group(), 16)
            # Cast the memory address to a Python object
            return ctypes.cast(address, ctypes.py_object).value

        return obj

    def unwrap_pydantic_serialization_iterators(obj: Any) -> Any:
        """
        Unwraps instances of `pydantic_core._pydantic_core.SerializationIterator`,
        returning their underlying object so that it can be pickled when passed
        between multiprocessing workers.

        This is a temporary workaround until the following issues are fixed:
        - https://github.com/pydantic/pydantic/issues/8907
        - https://github.com/pydantic/pydantic-core/pull/1399
        - https://github.com/pydantic/pydantic-core/pull/1401
        """

        if type(obj).__name__ == "SerializationIterator":
            return _unwrap_pydantic_serialization_iterator(obj)
        if type(obj) == str:  # noqa: E721 # pylint: disable=unidiomatic-typecheck
            return obj
        if isinstance(obj, pydantic.BaseModel):
            return unwrap_pydantic_serialization_iterators(
                obj.model_dump(exclude_unset=True)
            )
        if isinstance(obj, dict):
            return {
                key: unwrap_pydantic_serialization_iterators(value)
                for key, value in obj.items()
            }
        if isinstance(obj, list):
            return [unwrap_pydantic_serialization_iterators(value) for value in obj]
        return obj


def update_openapi_schema_for_pydantic_2(
    openapi_schema: Dict[str, Any],
) -> None:
    _remove_webhook_events_filter_title(openapi_schema)
    _remove_empty_or_nullable_anyof(openapi_schema)
    _flatten_selected_allof_refs(openapi_schema)
    _extract_enum_properties(openapi_schema)
    _set_default_enumeration_description(openapi_schema)
    _restore_allof_for_prediction_id_put(openapi_schema)


def _remove_webhook_events_filter_title(
    openapi_schema: Dict[str, Any],
) -> None:
    try:
        del openapi_schema["components"]["schemas"]["PredictionRequest"]["properties"][
            "webhook_events_filter"
        ]["title"]
    except KeyError:
        pass


def _remove_empty_or_nullable_anyof(
    openapi_schema: Union[Dict[str, Any], List[Dict[str, Any]]],
) -> None:
    if isinstance(openapi_schema, dict):
        for key, value in list(openapi_schema.items()):
            if key == "anyOf" and isinstance(value, list):
                non_null_types = [item for item in value if item.get("type") != "null"]
                if len(non_null_types) == 0:
                    del openapi_schema[key]
                elif len(non_null_types) == 1:
                    openapi_schema.update(non_null_types[0])
                    del openapi_schema[key]

                    # FIXME: Update tests to expect nullable
                    # openapi_schema["nullable"] = True

            else:
                _remove_empty_or_nullable_anyof(value)
    elif isinstance(openapi_schema, list):  # pyright: ignore
        for item in openapi_schema:
            _remove_empty_or_nullable_anyof(item)


def _flatten_selected_allof_refs(
    openapi_schema: Dict[str, Any],
) -> None:
    try:
        response = openapi_schema["components"]["schemas"]["PredictionResponse"]
        response["properties"]["output"] = {"$ref": "#/components/schemas/Output"}
    except KeyError:
        pass

    try:
        path = openapi_schema["paths"]["/predictions"]["post"]
        body = path["requestBody"]
        body["content"]["application/json"]["schema"] = {
            "$ref": "#/components/schemas/PredictionRequest"
        }
    except KeyError:
        pass


def _extract_enum_properties(
    openapi_schema: Dict[str, Any],
) -> None:
    schemas = openapi_schema.get("components", {}).get("schemas", {})
    if "Input" in schemas and "properties" in schemas["Input"]:
        input_properties = schemas["Input"]["properties"]
        for prop_name, prop_value in input_properties.items():
            if "enum" in prop_value:
                # Create a new schema for the enum
                schemas[prop_name] = {
                    "type": prop_value["type"],
                    "enum": prop_value["enum"],
                    "title": prop_name,
                    "description": prop_value.get("description", "An enumeration."),
                }

                # Replace the original property with an allOf reference
                input_properties[prop_name] = {
                    "allOf": [{"$ref": f"#/components/schemas/{prop_name}"}]
                }

                # Preserve x-order if it exists
                if "x-order" in prop_value:
                    input_properties[prop_name]["x-order"] = prop_value["x-order"]


def _set_default_enumeration_description(
    openapi_schema: Union[Dict[str, Any], List[Dict[str, Any]]],
) -> None:
    if isinstance(openapi_schema, dict):
        schemas = openapi_schema.get("components", {}).get("schemas", {})
        for _key, value in list(schemas.items()):
            if isinstance(value, dict) and value.get("enum"):
                value["description"] = value.get("description", "An enumeration.")
            else:
                _set_default_enumeration_description(value)
    elif isinstance(openapi_schema, list):  # pyright: ignore
        for item in openapi_schema:
            _set_default_enumeration_description(item)


def _restore_allof_for_prediction_id_put(
    openapi_schema: Dict[str, Any],
) -> None:
    try:
        put_operation = openapi_schema["paths"]["/predictions/{prediction_id}"]["put"]
        request_body = put_operation["requestBody"]
        json_schema = request_body["content"]["application/json"]["schema"]

        if "$ref" in json_schema:
            ref = json_schema["$ref"]
            json_schema.clear()
            json_schema["allOf"] = [{"$ref": ref}]
            json_schema["title"] = "Prediction Request"
    except KeyError:
        pass

    for _key, value in (
        openapi_schema.get("components", {})
        .get("schemas", {})
        .get("Input", {})
        .get("properties", {})
        .items()
    ):
        if "$ref" in value:
            ref = value["$ref"]
            del value["$ref"]
            value["allOf"] = [{"$ref": ref}]<|MERGE_RESOLUTION|>--- conflicted
+++ resolved
@@ -10,11 +10,7 @@
 import threading
 import uuid
 from types import TracebackType
-<<<<<<< HEAD
-from typing import BinaryIO, Callable, Sequence, TextIO
-=======
-from typing import Any, Callable, Dict, List, Sequence, TextIO, Union
->>>>>>> b62fd84c
+from typing import Any, BinaryIO, Callable, Dict, List, Sequence, TextIO, Union
 
 import pydantic
 from typing_extensions import Self
