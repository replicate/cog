--- conflicted
+++ resolved
@@ -16,27 +16,11 @@
     assert resp.status_code == 200
     assert resp.json() == match({"status": "succeeded", "output": "bar"})
 
-
-<<<<<<< HEAD
-def test_predict_before_setup_complete():
-    client = make_client("sleep")
-    resp = client.post("/predictions")
-    assert resp.status_code == 503
-    assert resp.json() == {"detail": "Server not ready. Try again later"}
-
-
-def test_shutdown_before_setup_complete():
-    client = make_client("sleep")
-    resp = client.post("/shutdown")
-    assert resp.status_code == 200
-=======
 @uses_predictor("function.py:predict")
 def test_predict_works_with_functions(client, match):
     resp = client.post("/predictions", json={"input": {"text": "baz"}})
     assert resp.status_code == 200
     assert resp.json() == match({"status": "succeeded", "output": "hello baz"})
->>>>>>> 5e3fe5b0
-
 
 @uses_predictor("openapi_complex_input")
 def test_openapi_specification(client):
@@ -435,6 +419,17 @@
     assert resp1.json() == match({"id": "abcd1234", "status": "processing"})
     assert resp2.status_code == 409
 
+    
+@uses_predictor("sleep")
+def test_predict_before_setup_complete():
+    resp = client.post("/predictions")
+    assert resp.status_code == 503
+    assert resp.json() == {"detail": "Server not ready. Try again later"}
+
+@uses_predictor("sleep")
+def test_shutdown_before_setup_complete():
+    resp = client.post("/shutdown")
+    assert resp.status_code == 200
 
 # a basic end-to-end test for async predictions. if you're adding more
 # exhaustive tests of webhooks, consider adding them to test_runner.py
