name: CI

on:
  merge_group:
  push:
    branches: [main]
    tags: ["v[0-9]+.[0-9]+.[0-9]+*"]
  pull_request:
  workflow_dispatch:

env:
  HYPOTHESIS_PROFILE: ci
  FORCE_COLOR: "1"
  PIP_DISABLE_PIP_VERSION_CHECK: "1"
  PIP_NO_PYTHON_VERSION_WARNING: "1"

permissions: {}

jobs:
  build-python:
    name: Build & verify python package
    runs-on: ubuntu-latest
    steps:
      - uses: actions/checkout@v4
        with:
          fetch-depth: 0 # needed for setuptools_scm version determination
      - uses: hynek/build-and-inspect-python-package@v2
        id: baipp
    outputs:
      python-versions: ${{ steps.baipp.outputs.supported_python_classifiers_json_array }}

  lint:
    name: Lint
    needs: build-python
    runs-on: ubuntu-latest-8-cores
    steps:
      - name: Download pre-built packages
        uses: actions/download-artifact@v4
        with:
          name: Packages
          path: dist
      - name: Set COG_WHEEL
        run: echo COG_WHEEL=$(ls dist/*.whl) >>"$GITHUB_ENV"
      - name: Extract source distribution
        run: tar xf dist/*.tar.gz --strip-components=1
      - uses: actions/setup-go@v5
        with:
          go-version-file: go.mod
      - uses: actions/setup-python@v5
        with:
          python-version: 3.12
      - uses: hynek/setup-cached-uv@v2
      - name: Prepare tox
        run: uv pip install --system tox tox-uv
      - name: Lint
        run: make lint

  test-go:
    name: "Test Go"
    needs: build-python
    strategy:
      fail-fast: false
      matrix:
        # https://docs.github.com/en/free-pro-team@latest/actions/reference/specifications-for-github-hosted-runners#supported-runners-and-hardware-resources
        platform: [ubuntu-latest, macos-latest]
        new_docker_api_client: [true, false]
    runs-on: ${{ matrix.platform }}
    steps:
      - uses: actions/checkout@v4
        with:
          fetch-depth: 0 # needed for goreleaser version determination
      - name: Download pre-built packages
        uses: actions/download-artifact@v4
        with:
          name: Packages
          path: dist
      - name: Set COG_WHEEL
        run: echo COG_WHEEL=$(ls dist/*.whl) >>"$GITHUB_ENV"
      - uses: actions/setup-go@v5
        with:
          go-version-file: go.mod
      - name: Build
        run: make cog
      - name: Test
        run: make test-go
        env:
          COG_DOCKER_SDK_CLIENT: ${{ matrix.new_docker_api_client }}

  test-python:
    name: "Test Python ${{ matrix.python-version }} + Pydantic v${{ matrix.pydantic }}"
    needs: build-python
    runs-on: ubuntu-latest-8-cores
    strategy:
      fail-fast: false
      matrix:
        pydantic: ["1", "2"]
        python-version: ${{ fromJson(needs.build-python.outputs.python-versions) }}
    steps:
      - name: Download pre-built packages
        uses: actions/download-artifact@v4
        with:
          name: Packages
          path: dist
      - name: Set COG_WHEEL
        run: echo COG_WHEEL=$(ls dist/*.whl) >>"$GITHUB_ENV"
      - name: Extract source distribution
        run: tar xf dist/*.tar.gz --strip-components=1
      - uses: actions/setup-python@v5
        with:
          python-version: ${{ matrix.python-version }}
      - uses: hynek/setup-cached-uv@v2
      - name: Prepare tox
        run: |
          echo TOX_PYTHON=py$(echo "${{ matrix.python-version }}" | tr -d .) >>$GITHUB_ENV
          uv pip install --system tox
      - run: uv pip install --system tox-uv
      - name: Remove src to ensure tests run against wheel
        run: rm -rf python/cog
      - name: Test
        run: python -Im tox run --installpkg "$COG_WHEEL" -e ${{ env.TOX_PYTHON }}-pydantic${{ matrix.pydantic }}-tests

  # cannot run this on mac due to licensing issues: https://github.com/actions/virtual-environments/issues/2150
  test-integration:
    name: "Test integration"
    needs: build-python
    runs-on: ubuntu-latest-16-cores
<<<<<<< HEAD
    strategy:
      fail-fast: false
      matrix:
        new_docker_api_client: [true, false]
    timeout-minutes: 20
=======
    timeout-minutes: 25
>>>>>>> 63b62462
    steps:
      - uses: actions/checkout@v4
        with:
          fetch-depth: 0 # needed for goreleaser version determination
      - name: Download pre-built packages
        uses: actions/download-artifact@v4
        with:
          name: Packages
          path: dist
      - name: Set COG_WHEEL
        run: echo COG_WHEEL=$(ls dist/*.whl) >>"$GITHUB_ENV"
      - uses: actions/setup-go@v5
        with:
          go-version-file: go.mod
      - uses: actions/setup-python@v5
        with:
          python-version: 3.12
      - uses: hynek/setup-cached-uv@v2
      - name: Prepare tox
        run: uv pip install --system tox tox-uv
      - name: Test
        run: make test-integration
        env:
          R8_COGLET_VERSION: coglet==0.1.0-alpha17
          COG_DOCKER_SDK_CLIENT: ${{ matrix.new_docker_api_client }}

  release:
    name: "Release"
    needs:
      - test-go
      - test-python
      - test-integration
    if: startsWith(github.ref, 'refs/tags/')
    permissions:
      contents: write
    runs-on: ubuntu-latest
    steps:
      - uses: actions/checkout@v4
        with:
          fetch-depth: 0 # needed for goreleaser version determination
      - name: Download pre-built packages
        uses: actions/download-artifact@v4
        with:
          name: Packages
          path: dist
      - name: Set COG_WHEEL
        run: echo COG_WHEEL=$(ls dist/*.whl) >>"$GITHUB_ENV"
      - uses: actions/setup-go@v5
        with:
          go-version-file: go.mod
      - uses: goreleaser/goreleaser-action@v6
        with:
          version: '~> v2'
          args: release --clean
        env:
          GITHUB_TOKEN: ${{ secrets.GITHUB_TOKEN }}<|MERGE_RESOLUTION|>--- conflicted
+++ resolved
@@ -124,15 +124,11 @@
     name: "Test integration"
     needs: build-python
     runs-on: ubuntu-latest-16-cores
-<<<<<<< HEAD
     strategy:
       fail-fast: false
       matrix:
         new_docker_api_client: [true, false]
-    timeout-minutes: 20
-=======
     timeout-minutes: 25
->>>>>>> 63b62462
     steps:
       - uses: actions/checkout@v4
         with:
