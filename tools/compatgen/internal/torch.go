package internal

import (
	"errors"
	"fmt"
	"regexp"
	"strings"

	"github.com/anaskhan96/soup"

	"github.com/hashicorp/go-version"

	"github.com/replicate/cog/pkg/config"
	"github.com/replicate/cog/pkg/env"
	"github.com/replicate/cog/pkg/util"
	"github.com/replicate/cog/pkg/util/console"
)

type TorchPackage struct {
	Name          string
	Version       string
	Variant       string
	CUDA          *string
	PythonVersion string
}

var ErrorBadPytorchFormat = errors.New("The pytorch version format could not be parsed.")

func FetchTorchCompatibilityMatrix() ([]config.TorchCompatibility, error) {
	compats := []config.TorchCompatibility{}
	var err error
	compats, err = fetchCurrentTorchVersions(compats)
	if err != nil {
		return nil, err
	}
	compats, err = fetchPreviousTorchVersions(compats)
	if err != nil {
		return nil, err
	}

	// sanity check
	if len(compats) < 21 {
		return nil, fmt.Errorf("PyTorch compatibility matrix only had %d rows, has the html changed?", len(compats))
	}

	return compats, nil
}

<<<<<<< HEAD
func fetchTorchPackages(name string) ([]torchPackage, error) {
	pkgRegexp := regexp.MustCompile(`(.+?)-(([0-9.]+)\+([a-z0-9]+))-cp([0-9.]+)-cp([0-9.]+)-(linux|manylinux_2_[0-9]+)_x86_64.whl`)

	url := fmt.Sprintf("https://download.pytorch.org/whl/%s/", name)
=======
func FetchTorchPackages(name string) ([]TorchPackage, error) {
	url := pytorchURL(name)
>>>>>>> 79ce1577
	resp, err := soup.Get(url)
	if err != nil {
		return nil, fmt.Errorf("Failed to download %s: %w", url, err)
	}
	doc := soup.HTMLParse(resp)
	links := doc.FindAll("a")
	packages := []TorchPackage{}
	for _, link := range links {
		name, version, variant, pythonVersion, platform, err := ExtractSubFeaturesFromPytorchVersion(link.Text())
		if err != nil {
			console.Warnf("Failed to parse pytorch version: %v", err)
			continue
		}
		if (platform != "linux_x86_64" && platform != "manylinux_2_28_x86_64") || strings.Contains(name, ".cxx") {
			continue
		}

		var cuda *string
		switch {
		case variant == "cpu":
			cuda = nil
		case strings.HasPrefix(variant, "cu"):
			// cu92 -> 9.2
			c := strings.TrimPrefix(variant, "cu")
			c = c[:len(c)-1] + "." + c[len(c)-1:]
			cuda = &c
		default:
			// rocm etc
			continue
		}

		// 310 -> 3.10
		pythonVersion = pythonVersion[:1] + "." + pythonVersion[1:]

		packages = append(packages, TorchPackage{
			Name:          name,
			Version:       version,
			Variant:       variant,
			CUDA:          cuda,
			PythonVersion: pythonVersion,
		})
	}
	return packages, nil
}

func getLatestVersion(packages []TorchPackage) string {
	latestVersion, _ := version.NewVersion("0.0.0")
	for _, pkg := range packages {
		v, err := version.NewVersion(pkg.Version)
		if err != nil {
			fmt.Println("error parsing version:", pkg.Version)
			continue
		}
		if v.GreaterThan(latestVersion) {
			latestVersion = v
		}
	}
	return latestVersion.String()
}

func fetchCurrentTorchVersions(compats []config.TorchCompatibility) ([]config.TorchCompatibility, error) {
	// For the latest PyTorch version, we can just grab the latest of each packages from the repository.
	// We then install the packages in the same way as we do for 1.12.x:
	// https://pytorch.org/get-started/previous-versions/#v1121

	torchPackages, err := FetchTorchPackages("torch")
	if err != nil {
		return nil, fmt.Errorf("Error fetching PyTorch packages: %w", err)
	}
	torchVisionPackages, err := FetchTorchPackages("torchvision")
	if err != nil {
		return nil, fmt.Errorf("Error fetching PyTorch packages: %w", err)
	}
	torchAudioPackages, err := FetchTorchPackages("torchaudio")
	if err != nil {
		return nil, fmt.Errorf("Error fetching PyTorch packages: %w", err)
	}

	latestTorchVersion := getLatestVersion(torchPackages)
	latestTorchvisionVersion := getLatestVersion(torchVisionPackages)
	latestTorchaudioVersion := getLatestVersion(torchAudioPackages)

	torchCompats := map[string]config.TorchCompatibility{}

	for _, pkg := range torchPackages {
		if pkg.Version != latestTorchVersion {
			continue
		}

		if val, ok := torchCompats[pkg.Name]; ok {
			val.Pythons = append(val.Pythons, pkg.PythonVersion)
			torchCompats[pkg.Name] = val
		} else {
			torchCompats[pkg.Name] = config.TorchCompatibility{
				Torch:         pkg.Name,
				Torchvision:   latestTorchvisionVersion,
				Torchaudio:    latestTorchaudioVersion,
				CUDA:          pkg.CUDA,
				ExtraIndexURL: pytorchURL(pkg.Variant),
				Pythons:       []string{pkg.PythonVersion},
			}

		}
	}

	for _, compat := range torchCompats {
		compats = append(compats, compat)
	}

	return compats, nil
}

func parseTorchInstallString(s string, defaultVersions map[string]string, cuda *string) (*config.TorchCompatibility, error) {
	// for example:
	// pip3 install torch torchvision torchaudio --extra-index-url https://download.pytorch.org/whl/cu113
	// pip install torch==1.8.0+cpu torchvision==0.9.0+cpu torchaudio==0.8.0 -f https://download.pytorch.org/whl/torch_stable.html

	libVersions := map[string]string{}

	findLinks := ""
	extraIndexURL := ""
	skipNext := false

	// Simple parser for pip install strings
	fields := strings.Fields(s)
	for i, item := range fields {
		// Ideally we want to be able to consume the next token, but golang has no simple way of doing that without constructing a channel
		if skipNext {
			skipNext = false
			continue
		}
		switch item {
		case "pip", "pip3", "install":
			continue
		case "-f":
			findLinks = fields[i+1]
			skipNext = true
			continue
		case "--index-url", "--extra-index-url":
			extraIndexURL = fields[i+1]
			skipNext = true
			continue
		}

		libParts := strings.Split(item, "==")
		libName := libParts[0]
		if _, ok := defaultVersions[libName]; !ok {
			return nil, fmt.Errorf("Unknown token when parsing torch string: %s", item)
		}
		if len(libParts) == 1 {
			libVersions[libName] = defaultVersions[libName]
		} else {
			libVersions[libName] = libParts[1]
		}

	}

	torch, ok := libVersions["torch"]
	if !ok {
		return nil, fmt.Errorf("Missing torch version")
	}
	torchvision, ok := libVersions["torchvision"]
	if !ok {
		return nil, fmt.Errorf("Missing torchvision version")
	}
	torchaudio := libVersions["torchaudio"]

	// TODO: this could be determined from https://download.pytorch.org/whl/torch/
	pythons := []string{"3.8", "3.9", "3.10", "3.11", "3.12", "3.13"}

	return &config.TorchCompatibility{
		Torch:         torch,
		Torchvision:   torchvision,
		Torchaudio:    torchaudio,
		FindLinks:     findLinks,
		ExtraIndexURL: extraIndexURL,
		CUDA:          cuda,
		Pythons:       pythons,
	}, nil
}

func fetchPreviousTorchVersions(compats []config.TorchCompatibility) ([]config.TorchCompatibility, error) {
	// For previous versions, we need to scrape the PyTorch website.
	// The reason we can't fetch it from the PyPI repository like the latest version is
	// because we don't know what versions of torch, torchvision, and torchaudio are compatible with each other.

	url := "https://pytorch.org/get-started/previous-versions/"
	resp, err := soup.Get(url)
	if err != nil {
		return nil, fmt.Errorf("Failed to download %s: %w", url, err)
	}
	doc := soup.HTMLParse(resp)

	for _, h5 := range doc.FindAll("h5") {
		if strings.TrimSpace(h5.Text()) == "Linux and Windows" {
			highlight := h5.FindNextElementSibling()
			code := highlight.Find("code")
			compats, err = parsePreviousTorchVersionsCode(code.Text(), compats)
			if err != nil {
				return nil, err
			}
		}
	}
	return compats, nil
}

func parsePreviousTorchVersionsCode(code string, compats []config.TorchCompatibility) ([]config.TorchCompatibility, error) {
	// e.g.
	// # CUDA 10.1
	// pip install torch==1.5.0+cu101 torchvision==0.6.0+cu101 -f https://download.pytorch.org/whl/torch_stable.html

	supportedLibrarySet := map[string]string{
		"torch": "", "torchvision": "", "torchaudio": "",
	}

	var cuda *string
	skipSection := false

	for _, line := range strings.Split(code, "\n") {
		// Set section
		if strings.HasPrefix(line, "#") {
			skipSection = false
			rawArch := strings.ToLower(line[2:])
			switch {
			case strings.HasPrefix(rawArch, "cuda"):
				_, c := split2(rawArch, " ")
				cuda = &c
			case rawArch == "cpu only":
				cuda = nil
			case strings.HasPrefix(rawArch, "rocm"):
				cuda = nil
				skipSection = true
			default:
				// Ignore additional heading lines (notes, etc)
				continue
			}
		}

		// In a ROCM section, so skip
		if skipSection {
			continue
		}

		// conda install etc
		if !strings.HasPrefix(line, "pip install ") {
			continue
		}
		compat, err := parseTorchInstallString(line, supportedLibrarySet, cuda)
		if err != nil {
			return nil, err
		}
		fixTorchCompatibility(compat)

		compats = append(compats, *compat)
	}
	return compats, nil
}

// torchvision==0.8.0 should actually be 0.8.1, this is a bug on the website
func fixTorchCompatibility(compat *config.TorchCompatibility) {
	if strings.HasPrefix(compat.Torchvision, "0.8.0") {
		compat.Torchvision = strings.ReplaceAll(compat.Torchvision, "0.8.0", "0.8.1")
	}
}

func pytorchURL(name string) string {
	url := fmt.Sprintf(env.SchemeFromEnvironment()+"://"+env.PytorchHostFromEnvironment()+"/whl/%s/", name)
	return url
}

func ExtractSubFeaturesFromPytorchVersion(pytorchVersion string) (string, string, string, string, string, error) {
	pkgRegexp := regexp.MustCompile(`(.+?)-(([0-9.]+)\+([a-z0-9.]+))-cp([0-9.]+)-cp([0-9.]+)-(.+?).whl`)
	groups := pkgRegexp.FindStringSubmatch(pytorchVersion)
	if len(groups) == 0 {
		return "", "", "", "", "", util.WrapError(ErrorBadPytorchFormat, pytorchVersion)
	}
	return groups[2], groups[3], groups[4], groups[5], groups[7], nil
}<|MERGE_RESOLUTION|>--- conflicted
+++ resolved
@@ -46,15 +46,8 @@
 	return compats, nil
 }
 
-<<<<<<< HEAD
-func fetchTorchPackages(name string) ([]torchPackage, error) {
-	pkgRegexp := regexp.MustCompile(`(.+?)-(([0-9.]+)\+([a-z0-9]+))-cp([0-9.]+)-cp([0-9.]+)-(linux|manylinux_2_[0-9]+)_x86_64.whl`)
-
-	url := fmt.Sprintf("https://download.pytorch.org/whl/%s/", name)
-=======
 func FetchTorchPackages(name string) ([]TorchPackage, error) {
 	url := pytorchURL(name)
->>>>>>> 79ce1577
 	resp, err := soup.Get(url)
 	if err != nil {
 		return nil, fmt.Errorf("Failed to download %s: %w", url, err)
